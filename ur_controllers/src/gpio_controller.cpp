// Copyright (c) 2021 PickNik LLC
//
// Redistribution and use in source and binary forms, with or without
// modification, are permitted provided that the following conditions are met:
//
//    * Redistributions of source code must retain the above copyright
//      notice, this list of conditions and the following disclaimer.
//
//    * Redistributions in binary form must reproduce the above copyright
//      notice, this list of conditions and the following disclaimer in the
//      documentation and/or other materials provided with the distribution.
//
//    * Neither the name of the {copyright_holder} nor the names of its
//      contributors may be used to endorse or promote products derived from
//      this software without specific prior written permission.
//
// THIS SOFTWARE IS PROVIDED BY THE COPYRIGHT HOLDERS AND CONTRIBUTORS "AS IS"
// AND ANY EXPRESS OR IMPLIED WARRANTIES, INCLUDING, BUT NOT LIMITED TO, THE
// IMPLIED WARRANTIES OF MERCHANTABILITY AND FITNESS FOR A PARTICULAR PURPOSE
// ARE DISCLAIMED. IN NO EVENT SHALL THE COPYRIGHT HOLDER OR CONTRIBUTORS BE
// LIABLE FOR ANY DIRECT, INDIRECT, INCIDENTAL, SPECIAL, EXEMPLARY, OR
// CONSEQUENTIAL DAMAGES (INCLUDING, BUT NOT LIMITED TO, PROCUREMENT OF
// SUBSTITUTE GOODS OR SERVICES; LOSS OF USE, DATA, OR PROFITS; OR BUSINESS
// INTERRUPTION) HOWEVER CAUSED AND ON ANY THEORY OF LIABILITY, WHETHER IN
// CONTRACT, STRICT LIABILITY, OR TORT (INCLUDING NEGLIGENCE OR OTHERWISE)
// ARISING IN ANY WAY OUT OF THE USE OF THIS SOFTWARE, EVEN IF ADVISED OF THE
// POSSIBILITY OF SUCH DAMAGE.

//----------------------------------------------------------------------
/*!\file
 *
 * \author  Lovro Ivanov lovro.ivanov@gmail.com
 * \date    2021-02-20
 *
 */
//----------------------------------------------------------------------

#include "ur_controllers/gpio_controller.hpp"

#include <string>

namespace ur_controllers
{
controller_interface::CallbackReturn GPIOController::on_init()
{
  try {
    initMsgs();
    // Create the parameter listener and get the parameters
    param_listener_ = std::make_shared<gpio_controller::ParamListener>(get_node());
    params_ = param_listener_->get_params();

  } catch (const std::exception& e) {
    fprintf(stderr, "Exception thrown during init stage with message: %s \n", e.what());
    return CallbackReturn::ERROR;
  }

  return controller_interface::CallbackReturn::SUCCESS;
}

controller_interface::InterfaceConfiguration GPIOController::command_interface_configuration() const
{
  controller_interface::InterfaceConfiguration config;
  config.type = controller_interface::interface_configuration_type::INDIVIDUAL;

  const std::string tf_prefix = params_.tf_prefix;
  RCLCPP_INFO(get_node()->get_logger(), "Configure UR gpio controller with tf_prefix: %s", tf_prefix.c_str());

  for (size_t i = 0; i < 18; ++i) {
    config.names.emplace_back(tf_prefix + "gpio/standard_digital_output_cmd_" + std::to_string(i));
  }

  for (size_t i = 0; i < 2; ++i) {
    config.names.emplace_back(tf_prefix + "gpio/standard_analog_output_cmd_" + std::to_string(i));
  }
  config.names.emplace_back(tf_prefix + "gpio/tool_voltage_cmd");

  config.names.emplace_back(tf_prefix + "gpio/io_async_success");

  config.names.emplace_back(tf_prefix + "speed_scaling/target_speed_fraction_cmd");

  config.names.emplace_back(tf_prefix + "speed_scaling/target_speed_fraction_async_success");

  config.names.emplace_back(tf_prefix + "resend_robot_program/resend_robot_program_cmd");

  config.names.emplace_back(tf_prefix + "resend_robot_program/resend_robot_program_async_success");

  // payload stuff
  config.names.emplace_back(tf_prefix + "payload/mass");
  config.names.emplace_back(tf_prefix + "payload/cog.x");
  config.names.emplace_back(tf_prefix + "payload/cog.y");
  config.names.emplace_back(tf_prefix + "payload/cog.z");
  config.names.emplace_back(tf_prefix + "payload/payload_async_success");

  // hand back control --> make UR-program return
  config.names.emplace_back(tf_prefix + "hand_back_control/hand_back_control_cmd");
  config.names.emplace_back(tf_prefix + "hand_back_control/hand_back_control_async_success");

  return config;
}

controller_interface::InterfaceConfiguration ur_controllers::GPIOController::state_interface_configuration() const
{
  controller_interface::InterfaceConfiguration config;
  config.type = controller_interface::interface_configuration_type::INDIVIDUAL;

  const std::string tf_prefix = params_.tf_prefix;

  // digital io
  for (size_t i = 0; i < 18; ++i) {
    config.names.emplace_back(tf_prefix + "gpio/digital_output_" + std::to_string(i));
  }

  for (size_t i = 0; i < 18; ++i) {
    config.names.emplace_back(tf_prefix + "gpio/digital_input_" + std::to_string(i));
  }

  // analog io
  for (size_t i = 0; i < 2; ++i) {
    config.names.emplace_back(tf_prefix + "gpio/standard_analog_output_" + std::to_string(i));
  }

  for (size_t i = 0; i < 2; ++i) {
    config.names.emplace_back(tf_prefix + "gpio/standard_analog_input_" + std::to_string(i));
  }

  for (size_t i = 0; i < 4; ++i) {
    config.names.emplace_back(tf_prefix + "gpio/analog_io_type_" + std::to_string(i));
  }

  // tool
  config.names.emplace_back(tf_prefix + "gpio/tool_mode");
  config.names.emplace_back(tf_prefix + "gpio/tool_output_voltage");
  config.names.emplace_back(tf_prefix + "gpio/tool_output_current");
  config.names.emplace_back(tf_prefix + "gpio/tool_temperature");

  for (size_t i = 0; i < 2; ++i) {
    config.names.emplace_back(tf_prefix + "gpio/tool_analog_input_" + std::to_string(i));
  }
  for (size_t i = 0; i < 2; ++i) {
    config.names.emplace_back(tf_prefix + "gpio/tool_analog_input_type_" + std::to_string(i));
  }

  // robot
  config.names.emplace_back(tf_prefix + "gpio/robot_mode");
  for (size_t i = 0; i < 4; ++i) {
    config.names.emplace_back(tf_prefix + "gpio/robot_status_bit_" + std::to_string(i));
  }

  // safety
  config.names.emplace_back(tf_prefix + "gpio/safety_mode");
  for (size_t i = 0; i < 11; ++i) {
    config.names.emplace_back(tf_prefix + "gpio/safety_status_bit_" + std::to_string(i));
  }
  config.names.emplace_back(tf_prefix + "system_interface/initialized");

  // program running
  config.names.emplace_back(tf_prefix + "gpio/program_running");

  return config;
}

controller_interface::return_type ur_controllers::GPIOController::update(const rclcpp::Time& /*time*/,
                                                                         const rclcpp::Duration& /*period*/)
{
  publishIO();
  publishToolData();
  publishRobotMode();
  publishSafetyMode();
  publishProgramRunning();
  return controller_interface::return_type::OK;
}

controller_interface::CallbackReturn
ur_controllers::GPIOController::on_configure(const rclcpp_lifecycle::State& /*previous_state*/)
{
  const auto logger = get_node()->get_logger();

  if (!param_listener_) {
    RCLCPP_ERROR(get_node()->get_logger(), "Error encountered during init");
    return controller_interface::CallbackReturn::ERROR;
  }

  // update the dynamic map parameters
  param_listener_->refresh_dynamic_parameters();

  // get parameters from the listener in case they were updated
  params_ = param_listener_->get_params();

  return LifecycleNodeInterface::CallbackReturn::SUCCESS;
}

void GPIOController::publishIO()
{
  for (size_t i = 0; i < 18; ++i) {
    io_msg_.digital_out_states[i].pin = i;
    io_msg_.digital_out_states[i].state = static_cast<bool>(state_interfaces_[i].get_value());

    io_msg_.digital_in_states[i].pin = i;
    io_msg_.digital_in_states[i].state =
        static_cast<bool>(state_interfaces_[i + StateInterfaces::DIGITAL_INPUTS].get_value());
  }

  for (size_t i = 0; i < 2; ++i) {
    io_msg_.analog_in_states[i].pin = i;
    io_msg_.analog_in_states[i].state =
        static_cast<float>(state_interfaces_[i + StateInterfaces::ANALOG_INPUTS].get_value());
    io_msg_.analog_in_states[i].domain =
        static_cast<uint8_t>(state_interfaces_[i + StateInterfaces::ANALOG_IO_TYPES].get_value());
  }

  for (size_t i = 0; i < 2; ++i) {
    io_msg_.analog_out_states[i].pin = i;
    io_msg_.analog_out_states[i].state =
        static_cast<float>(state_interfaces_[i + StateInterfaces::ANALOG_OUTPUTS].get_value());
    io_msg_.analog_out_states[i].domain =
        static_cast<uint8_t>(state_interfaces_[i + StateInterfaces::ANALOG_IO_TYPES + 2].get_value());
  }

  io_pub_->publish(io_msg_);
}

void GPIOController::publishToolData()
{
  tool_data_msg_.tool_mode = static_cast<uint8_t>(state_interfaces_[StateInterfaces::TOOL_MODE].get_value());
  tool_data_msg_.analog_input_range2 =
      static_cast<uint8_t>(state_interfaces_[StateInterfaces::TOOL_ANALOG_IO_TYPES].get_value());
  tool_data_msg_.analog_input_range3 =
      static_cast<uint8_t>(state_interfaces_[StateInterfaces::TOOL_ANALOG_IO_TYPES + 1].get_value());
  tool_data_msg_.analog_input2 = static_cast<float>(state_interfaces_[StateInterfaces::TOOL_ANALOG_INPUTS].get_value());
  tool_data_msg_.analog_input3 =
      static_cast<float>(state_interfaces_[StateInterfaces::TOOL_ANALOG_INPUTS + 1].get_value());
  tool_data_msg_.tool_output_voltage =
      static_cast<uint8_t>(state_interfaces_[StateInterfaces::TOOL_OUTPUT_VOLTAGE].get_value());
  tool_data_msg_.tool_current = static_cast<float>(state_interfaces_[StateInterfaces::TOOL_OUTPUT_CURRENT].get_value());
  tool_data_msg_.tool_temperature =
      static_cast<float>(state_interfaces_[StateInterfaces::TOOL_TEMPERATURE].get_value());
  tool_data_pub_->publish(tool_data_msg_);
}

void GPIOController::publishRobotMode()
{
  auto robot_mode = static_cast<int8_t>(state_interfaces_[StateInterfaces::ROBOT_MODE].get_value());

  if (robot_mode_msg_.mode != robot_mode) {
    robot_mode_msg_.mode = robot_mode;
    robot_mode_pub_->publish(robot_mode_msg_);
  }
}

void GPIOController::publishSafetyMode()
{
  auto safety_mode = static_cast<uint8_t>(state_interfaces_[StateInterfaces::SAFETY_MODE].get_value());

  if (safety_mode_msg_.mode != safety_mode) {
    safety_mode_msg_.mode = safety_mode;
    safety_mode_pub_->publish(safety_mode_msg_);
  }
}

void GPIOController::publishProgramRunning()
{
  auto program_running_value = static_cast<uint8_t>(state_interfaces_[StateInterfaces::PROGRAM_RUNNING].get_value());
  bool program_running = program_running_value == 1.0 ? true : false;
  if (program_running_msg_.data != program_running) {
    program_running_msg_.data = program_running;
    program_state_pub_->publish(program_running_msg_);
  }
}

controller_interface::CallbackReturn
ur_controllers::GPIOController::on_activate(const rclcpp_lifecycle::State& /*previous_state*/)
{
  while (state_interfaces_[StateInterfaces::INITIALIZED_FLAG].get_value() == 0.0) {
    RCLCPP_INFO(get_node()->get_logger(), "Waiting for system interface to initialize...");
    std::this_thread::sleep_for(std::chrono::milliseconds(50));
  }

  try {
    // register publisher
    io_pub_ = get_node()->create_publisher<ur_msgs::msg::IOStates>("~/io_states", rclcpp::SystemDefaultsQoS());

    tool_data_pub_ =
        get_node()->create_publisher<ur_msgs::msg::ToolDataMsg>("~/tool_data", rclcpp::SystemDefaultsQoS());

    robot_mode_pub_ =
        get_node()->create_publisher<ur_dashboard_msgs::msg::RobotMode>("~/robot_mode", rclcpp::SystemDefaultsQoS());

    safety_mode_pub_ =
        get_node()->create_publisher<ur_dashboard_msgs::msg::SafetyMode>("~/safety_mode", rclcpp::SystemDefaultsQoS());

    auto program_state_pub_qos = rclcpp::SystemDefaultsQoS();
    program_state_pub_qos.transient_local();
    program_state_pub_ =
        get_node()->create_publisher<std_msgs::msg::Bool>("~/robot_program_running", program_state_pub_qos);

    set_io_srv_ = get_node()->create_service<ur_msgs::srv::SetIO>(
        "~/set_io", std::bind(&GPIOController::setIO, this, std::placeholders::_1, std::placeholders::_2));

    set_speed_slider_srv_ = get_node()->create_service<ur_msgs::srv::SetSpeedSliderFraction>(
        "~/set_speed_slider",
        std::bind(&GPIOController::setSpeedSlider, this, std::placeholders::_1, std::placeholders::_2));

    resend_robot_program_srv_ = get_node()->create_service<std_srvs::srv::Trigger>(
        "~/resend_robot_program",
        std::bind(&GPIOController::resendRobotProgram, this, std::placeholders::_1, std::placeholders::_2));

    hand_back_control_srv_ = get_node()->create_service<std_srvs::srv::Trigger>(
        "~/hand_back_control",
        std::bind(&GPIOController::handBackControl, this, std::placeholders::_1, std::placeholders::_2));

    set_payload_srv_ = get_node()->create_service<ur_msgs::srv::SetPayload>(
        "~/set_payload", std::bind(&GPIOController::setPayload, this, std::placeholders::_1, std::placeholders::_2));

    tare_sensor_srv_ = get_node()->create_service<std_srvs::srv::Trigger>(
        "~/zero_ftsensor",
        std::bind(&GPIOController::zeroFTSensor, this, std::placeholders::_1, std::placeholders::_2));
  } catch (...) {
    return LifecycleNodeInterface::CallbackReturn::ERROR;
  }
  return LifecycleNodeInterface::CallbackReturn::SUCCESS;
}

controller_interface::CallbackReturn
ur_controllers::GPIOController::on_deactivate(const rclcpp_lifecycle::State& /*previous_state*/)
{
  try {
    // reset publisher
    io_pub_.reset();
    tool_data_pub_.reset();
    robot_mode_pub_.reset();
    safety_mode_pub_.reset();
    program_state_pub_.reset();
    set_io_srv_.reset();
    set_speed_slider_srv_.reset();
  } catch (...) {
    return LifecycleNodeInterface::CallbackReturn::ERROR;
  }
  return LifecycleNodeInterface::CallbackReturn::SUCCESS;
}

bool GPIOController::setIO(ur_msgs::srv::SetIO::Request::SharedPtr req, ur_msgs::srv::SetIO::Response::SharedPtr resp)
{
  if (req->fun == req->FUN_SET_DIGITAL_OUT && req->pin >= 0 && req->pin <= 17) {
    // io async success
    command_interfaces_[CommandInterfaces::IO_ASYNC_SUCCESS].set_value(ASYNC_WAITING);
    command_interfaces_[req->pin].set_value(static_cast<double>(req->state));

    RCLCPP_INFO(get_node()->get_logger(), "Setting digital output '%d' to state: '%1.0f'.", req->pin, req->state);

<<<<<<< HEAD
    if(!waitForAsyncCommand([&](){return command_interfaces_[CommandInterfaces::IO_ASYNC_SUCCESS].get_value();}))
    {
      RCLCPP_WARN(get_node()->get_logger(),"Could not verify that io was set. (This might happen when using the mocked interface)");
=======
    if (!waitForAsyncCommand([&]() { return command_interfaces_[CommandInterfaces::IO_ASYNC_SUCCESS].get_value(); })) {
      RCLCPP_WARN(get_node()->get_logger(), "Could not verify that io was set. (This might happen when using the "
                                            "mocked interface)");
>>>>>>> 4734c761
    }

    resp->success = static_cast<bool>(command_interfaces_[IO_ASYNC_SUCCESS].get_value());
    return resp->success;
  } else if (req->fun == req->FUN_SET_ANALOG_OUT && req->pin >= 0 && req->pin <= 2) {
    // io async success
    command_interfaces_[CommandInterfaces::IO_ASYNC_SUCCESS].set_value(ASYNC_WAITING);
    command_interfaces_[CommandInterfaces::ANALOG_OUTPUTS_CMD + req->pin].set_value(static_cast<double>(req->state));

    RCLCPP_INFO(get_node()->get_logger(), "Setting analog output '%d' to state: '%1.0f'.", req->pin, req->state);

<<<<<<< HEAD
    if(!waitForAsyncCommand([&](){return command_interfaces_[CommandInterfaces::IO_ASYNC_SUCCESS].get_value();}))
    {
      RCLCPP_WARN(get_node()->get_logger(),"Could not verify that io was set. (This might happen when using the mocked interface)");
=======
    if (!waitForAsyncCommand([&]() { return command_interfaces_[CommandInterfaces::IO_ASYNC_SUCCESS].get_value(); })) {
      RCLCPP_WARN(get_node()->get_logger(), "Could not verify that io was set. (This might happen when using the "
                                            "mocked interface)");
>>>>>>> 4734c761
    }

    resp->success = static_cast<bool>(command_interfaces_[CommandInterfaces::IO_ASYNC_SUCCESS].get_value());
    return resp->success;
  } else if (req->fun == req->FUN_SET_TOOL_VOLTAGE) {
    command_interfaces_[CommandInterfaces::IO_ASYNC_SUCCESS].set_value(ASYNC_WAITING);
    command_interfaces_[CommandInterfaces::TOOL_VOLTAGE_CMD].set_value(static_cast<double>(req->state));

    RCLCPP_INFO(get_node()->get_logger(), "Setting tool voltage to: '%1.0f'.", req->state);

<<<<<<< HEAD
    if(!waitForAsyncCommand([&](){return command_interfaces_[CommandInterfaces::IO_ASYNC_SUCCESS].get_value();}))
    {
      RCLCPP_WARN(get_node()->get_logger(),"Could not verify that io was set. (This might happen when using the mocked interface)");
=======
    if (!waitForAsyncCommand([&]() { return command_interfaces_[CommandInterfaces::IO_ASYNC_SUCCESS].get_value(); })) {
      RCLCPP_WARN(get_node()->get_logger(), "Could not verify that io was set. (This might happen when using the "
                                            "mocked interface)");
>>>>>>> 4734c761
    }

    resp->success = static_cast<bool>(command_interfaces_[CommandInterfaces::IO_ASYNC_SUCCESS].get_value());
    return resp->success;
  } else {
    resp->success = false;
    return false;
  }
}

bool GPIOController::setSpeedSlider(ur_msgs::srv::SetSpeedSliderFraction::Request::SharedPtr req,
                                    ur_msgs::srv::SetSpeedSliderFraction::Response::SharedPtr resp)
{
  if (req->speed_slider_fraction >= 0.01 && req->speed_slider_fraction <= 1.0) {
    RCLCPP_INFO(get_node()->get_logger(), "Setting speed slider to %.2f%%.", req->speed_slider_fraction * 100.0);
    // reset success flag
    command_interfaces_[CommandInterfaces::TARGET_SPEED_FRACTION_ASYNC_SUCCESS].set_value(ASYNC_WAITING);
    // set commanding value for speed slider
    command_interfaces_[CommandInterfaces::TARGET_SPEED_FRACTION_CMD].set_value(
        static_cast<double>(req->speed_slider_fraction));

<<<<<<< HEAD
    if(!waitForAsyncCommand([&](){return command_interfaces_[CommandInterfaces::IO_ASYNC_SUCCESS].get_value();}))
    {
      RCLCPP_WARN(get_node()->get_logger(),"Could not verify that io was set. (This might happen when using the mocked interface)");
=======
    if (!waitForAsyncCommand([&]() {
          return command_interfaces_[CommandInterfaces::TARGET_SPEED_FRACTION_ASYNC_SUCCESS].get_value();
        })) {
      RCLCPP_WARN(get_node()->get_logger(), "Could not verify that target speed fraction was set. (This might happen "
                                            "when using the mocked interface)");
>>>>>>> 4734c761
    }
    resp->success =
        static_cast<bool>(command_interfaces_[CommandInterfaces::TARGET_SPEED_FRACTION_ASYNC_SUCCESS].get_value());
  } else {
    RCLCPP_WARN(get_node()->get_logger(), "The desired speed slider fraction must be within range (0; 1.0]. Request "
                                          "ignored.");
    resp->success = false;
    return false;
  }
  return true;
}

bool GPIOController::resendRobotProgram(std_srvs::srv::Trigger::Request::SharedPtr /*req*/,
                                        std_srvs::srv::Trigger::Response::SharedPtr resp)
{
  // reset success flag
  command_interfaces_[CommandInterfaces::RESEND_ROBOT_PROGRAM_ASYNC_SUCCESS].set_value(ASYNC_WAITING);
  // call the service in the hardware
  command_interfaces_[CommandInterfaces::RESEND_ROBOT_PROGRAM_CMD].set_value(1.0);

<<<<<<< HEAD
  if(!waitForAsyncCommand([&](){return command_interfaces_[CommandInterfaces::IO_ASYNC_SUCCESS].get_value();}))
  {
    RCLCPP_WARN(get_node()->get_logger(),"Could not verify that io was set. (This might happen when using the mocked interface)");
=======
  if (!waitForAsyncCommand(
          [&]() { return command_interfaces_[CommandInterfaces::RESEND_ROBOT_PROGRAM_ASYNC_SUCCESS].get_value(); })) {
    RCLCPP_WARN(get_node()->get_logger(), "Could not verify that program was sent. (This might happen when using the "
                                          "mocked interface)");
>>>>>>> 4734c761
  }
  resp->success =
      static_cast<bool>(command_interfaces_[CommandInterfaces::RESEND_ROBOT_PROGRAM_ASYNC_SUCCESS].get_value());

  if (resp->success) {
    RCLCPP_INFO(get_node()->get_logger(), "Successfully resent robot program");
  } else {
    RCLCPP_ERROR(get_node()->get_logger(), "Could not resend robot program");
    return false;
  }

  return true;
}

bool GPIOController::handBackControl(std_srvs::srv::Trigger::Request::SharedPtr /*req*/,
                                     std_srvs::srv::Trigger::Response::SharedPtr resp)
{
  // reset success flag
  command_interfaces_[CommandInterfaces::HAND_BACK_CONTROL_ASYNC_SUCCESS].set_value(ASYNC_WAITING);
  // call the service in the hardware
  command_interfaces_[CommandInterfaces::HAND_BACK_CONTROL_CMD].set_value(1.0);

<<<<<<< HEAD
  if(!waitForAsyncCommand([&](){return command_interfaces_[CommandInterfaces::IO_ASYNC_SUCCESS].get_value();}))
  {
    RCLCPP_WARN(get_node()->get_logger(),"Could not verify that io was set. (This might happen when using the mocked interface)");
=======
  if (!waitForAsyncCommand(
          [&]() { return command_interfaces_[CommandInterfaces::HAND_BACK_CONTROL_ASYNC_SUCCESS].get_value(); })) {
    RCLCPP_WARN(get_node()->get_logger(), "Could not verify that hand_back_control was correctly triggered. (This "
                                          "might happen when using the mocked interface)");
>>>>>>> 4734c761
  }
  resp->success =
      static_cast<bool>(command_interfaces_[CommandInterfaces::HAND_BACK_CONTROL_ASYNC_SUCCESS].get_value());

  if (resp->success) {
    RCLCPP_INFO(get_node()->get_logger(), "Deactivated control");
  } else {
    RCLCPP_ERROR(get_node()->get_logger(), "Could not deactivate control");
    return false;
  }

  return true;
}

bool GPIOController::setPayload(const ur_msgs::srv::SetPayload::Request::SharedPtr req,
                                ur_msgs::srv::SetPayload::Response::SharedPtr resp)
{
  // reset success flag
  command_interfaces_[CommandInterfaces::PAYLOAD_ASYNC_SUCCESS].set_value(ASYNC_WAITING);

  command_interfaces_[CommandInterfaces::PAYLOAD_MASS].set_value(req->mass);
  command_interfaces_[CommandInterfaces::PAYLOAD_COG_X].set_value(req->center_of_gravity.x);
  command_interfaces_[CommandInterfaces::PAYLOAD_COG_Y].set_value(req->center_of_gravity.y);
  command_interfaces_[CommandInterfaces::PAYLOAD_COG_Z].set_value(req->center_of_gravity.z);

<<<<<<< HEAD
  if(!waitForAsyncCommand([&](){return command_interfaces_[CommandInterfaces::IO_ASYNC_SUCCESS].get_value();}))
  {
    RCLCPP_WARN(get_node()->get_logger(),"Could not verify that io was set. (This might happen when using the mocked interface)");
=======
  if (!waitForAsyncCommand(
          [&]() { return command_interfaces_[CommandInterfaces::PAYLOAD_ASYNC_SUCCESS].get_value(); })) {
    RCLCPP_WARN(get_node()->get_logger(), "Could not verify that payload was set. (This might happen when using the "
                                          "mocked interface)");
>>>>>>> 4734c761
  }

  resp->success = static_cast<bool>(command_interfaces_[CommandInterfaces::PAYLOAD_ASYNC_SUCCESS].get_value());

  if (resp->success) {
    RCLCPP_INFO(get_node()->get_logger(), "Payload has been set successfully");
  } else {
    RCLCPP_ERROR(get_node()->get_logger(), "Could not set the payload");
    return false;
  }

  return true;
}

bool GPIOController::zeroFTSensor(std_srvs::srv::Trigger::Request::SharedPtr /*req*/,
                                  std_srvs::srv::Trigger::Response::SharedPtr resp)
{
  // reset success flag
  command_interfaces_[CommandInterfaces::ZERO_FTSENSOR_ASYNC_SUCCESS].set_value(ASYNC_WAITING);
  // call the service in the hardware
  command_interfaces_[CommandInterfaces::ZERO_FTSENSOR_CMD].set_value(1.0);

<<<<<<< HEAD
  if(!waitForAsyncCommand([&](){return command_interfaces_[CommandInterfaces::IO_ASYNC_SUCCESS].get_value();}))
  {
    RCLCPP_WARN(get_node()->get_logger(),"Could not verify that io was set. (This might happen when using the mocked interface)");
=======
  if (!waitForAsyncCommand(
          [&]() { return command_interfaces_[CommandInterfaces::ZERO_FTSENSOR_ASYNC_SUCCESS].get_value(); })) {
    RCLCPP_WARN(get_node()->get_logger(), "Could not verify that FTS was zeroed. (This might happen when using the "
                                          "mocked interface)");
>>>>>>> 4734c761
  }

  resp->success = static_cast<bool>(command_interfaces_[CommandInterfaces::ZERO_FTSENSOR_ASYNC_SUCCESS].get_value());

  if (resp->success) {
    RCLCPP_INFO(get_node()->get_logger(), "Successfully zeroed the force torque sensor");
  } else {
    RCLCPP_ERROR(get_node()->get_logger(), "Could not zero the force torque sensor");
    return false;
  }

  return true;
}

void GPIOController::initMsgs()
{
  io_msg_.digital_in_states.resize(standard_digital_output_cmd_.size());
  io_msg_.digital_out_states.resize(standard_digital_output_cmd_.size());
  io_msg_.analog_in_states.resize(2);
  io_msg_.analog_out_states.resize(2);
}

<<<<<<< HEAD
bool GPIOController::waitForAsyncCommand(std::function<double(void)> get_value){
  const auto maximum_retries = params_.check_io_successfull_retries;
  int retries = 0;
  while(get_value() == ASYNC_WAITING){
    std::this_thread::sleep_for(std::chrono::milliseconds(50));
    retries++;

    if(retries > maximum_retries)
=======
bool GPIOController::waitForAsyncCommand(std::function<double(void)> get_value)
{
  const auto maximum_retries = params_.check_io_successfull_retries;
  int retries = 0;
  while (get_value() == ASYNC_WAITING) {
    std::this_thread::sleep_for(std::chrono::milliseconds(50));
    retries++;

    if (retries > maximum_retries)
>>>>>>> 4734c761
      return false;
  }
  return true;
}

<<<<<<< HEAD

=======
>>>>>>> 4734c761
}  // namespace ur_controllers

#include "pluginlib/class_list_macros.hpp"

PLUGINLIB_EXPORT_CLASS(ur_controllers::GPIOController, controller_interface::ControllerInterface)<|MERGE_RESOLUTION|>--- conflicted
+++ resolved
@@ -347,15 +347,9 @@
 
     RCLCPP_INFO(get_node()->get_logger(), "Setting digital output '%d' to state: '%1.0f'.", req->pin, req->state);
 
-<<<<<<< HEAD
-    if(!waitForAsyncCommand([&](){return command_interfaces_[CommandInterfaces::IO_ASYNC_SUCCESS].get_value();}))
-    {
-      RCLCPP_WARN(get_node()->get_logger(),"Could not verify that io was set. (This might happen when using the mocked interface)");
-=======
     if (!waitForAsyncCommand([&]() { return command_interfaces_[CommandInterfaces::IO_ASYNC_SUCCESS].get_value(); })) {
       RCLCPP_WARN(get_node()->get_logger(), "Could not verify that io was set. (This might happen when using the "
                                             "mocked interface)");
->>>>>>> 4734c761
     }
 
     resp->success = static_cast<bool>(command_interfaces_[IO_ASYNC_SUCCESS].get_value());
@@ -367,15 +361,9 @@
 
     RCLCPP_INFO(get_node()->get_logger(), "Setting analog output '%d' to state: '%1.0f'.", req->pin, req->state);
 
-<<<<<<< HEAD
-    if(!waitForAsyncCommand([&](){return command_interfaces_[CommandInterfaces::IO_ASYNC_SUCCESS].get_value();}))
-    {
-      RCLCPP_WARN(get_node()->get_logger(),"Could not verify that io was set. (This might happen when using the mocked interface)");
-=======
     if (!waitForAsyncCommand([&]() { return command_interfaces_[CommandInterfaces::IO_ASYNC_SUCCESS].get_value(); })) {
       RCLCPP_WARN(get_node()->get_logger(), "Could not verify that io was set. (This might happen when using the "
                                             "mocked interface)");
->>>>>>> 4734c761
     }
 
     resp->success = static_cast<bool>(command_interfaces_[CommandInterfaces::IO_ASYNC_SUCCESS].get_value());
@@ -386,15 +374,9 @@
 
     RCLCPP_INFO(get_node()->get_logger(), "Setting tool voltage to: '%1.0f'.", req->state);
 
-<<<<<<< HEAD
-    if(!waitForAsyncCommand([&](){return command_interfaces_[CommandInterfaces::IO_ASYNC_SUCCESS].get_value();}))
-    {
-      RCLCPP_WARN(get_node()->get_logger(),"Could not verify that io was set. (This might happen when using the mocked interface)");
-=======
     if (!waitForAsyncCommand([&]() { return command_interfaces_[CommandInterfaces::IO_ASYNC_SUCCESS].get_value(); })) {
       RCLCPP_WARN(get_node()->get_logger(), "Could not verify that io was set. (This might happen when using the "
                                             "mocked interface)");
->>>>>>> 4734c761
     }
 
     resp->success = static_cast<bool>(command_interfaces_[CommandInterfaces::IO_ASYNC_SUCCESS].get_value());
@@ -416,17 +398,11 @@
     command_interfaces_[CommandInterfaces::TARGET_SPEED_FRACTION_CMD].set_value(
         static_cast<double>(req->speed_slider_fraction));
 
-<<<<<<< HEAD
-    if(!waitForAsyncCommand([&](){return command_interfaces_[CommandInterfaces::IO_ASYNC_SUCCESS].get_value();}))
-    {
-      RCLCPP_WARN(get_node()->get_logger(),"Could not verify that io was set. (This might happen when using the mocked interface)");
-=======
     if (!waitForAsyncCommand([&]() {
           return command_interfaces_[CommandInterfaces::TARGET_SPEED_FRACTION_ASYNC_SUCCESS].get_value();
         })) {
       RCLCPP_WARN(get_node()->get_logger(), "Could not verify that target speed fraction was set. (This might happen "
                                             "when using the mocked interface)");
->>>>>>> 4734c761
     }
     resp->success =
         static_cast<bool>(command_interfaces_[CommandInterfaces::TARGET_SPEED_FRACTION_ASYNC_SUCCESS].get_value());
@@ -447,16 +423,10 @@
   // call the service in the hardware
   command_interfaces_[CommandInterfaces::RESEND_ROBOT_PROGRAM_CMD].set_value(1.0);
 
-<<<<<<< HEAD
-  if(!waitForAsyncCommand([&](){return command_interfaces_[CommandInterfaces::IO_ASYNC_SUCCESS].get_value();}))
-  {
-    RCLCPP_WARN(get_node()->get_logger(),"Could not verify that io was set. (This might happen when using the mocked interface)");
-=======
   if (!waitForAsyncCommand(
           [&]() { return command_interfaces_[CommandInterfaces::RESEND_ROBOT_PROGRAM_ASYNC_SUCCESS].get_value(); })) {
     RCLCPP_WARN(get_node()->get_logger(), "Could not verify that program was sent. (This might happen when using the "
                                           "mocked interface)");
->>>>>>> 4734c761
   }
   resp->success =
       static_cast<bool>(command_interfaces_[CommandInterfaces::RESEND_ROBOT_PROGRAM_ASYNC_SUCCESS].get_value());
@@ -479,16 +449,10 @@
   // call the service in the hardware
   command_interfaces_[CommandInterfaces::HAND_BACK_CONTROL_CMD].set_value(1.0);
 
-<<<<<<< HEAD
-  if(!waitForAsyncCommand([&](){return command_interfaces_[CommandInterfaces::IO_ASYNC_SUCCESS].get_value();}))
-  {
-    RCLCPP_WARN(get_node()->get_logger(),"Could not verify that io was set. (This might happen when using the mocked interface)");
-=======
   if (!waitForAsyncCommand(
           [&]() { return command_interfaces_[CommandInterfaces::HAND_BACK_CONTROL_ASYNC_SUCCESS].get_value(); })) {
     RCLCPP_WARN(get_node()->get_logger(), "Could not verify that hand_back_control was correctly triggered. (This "
                                           "might happen when using the mocked interface)");
->>>>>>> 4734c761
   }
   resp->success =
       static_cast<bool>(command_interfaces_[CommandInterfaces::HAND_BACK_CONTROL_ASYNC_SUCCESS].get_value());
@@ -514,16 +478,10 @@
   command_interfaces_[CommandInterfaces::PAYLOAD_COG_Y].set_value(req->center_of_gravity.y);
   command_interfaces_[CommandInterfaces::PAYLOAD_COG_Z].set_value(req->center_of_gravity.z);
 
-<<<<<<< HEAD
-  if(!waitForAsyncCommand([&](){return command_interfaces_[CommandInterfaces::IO_ASYNC_SUCCESS].get_value();}))
-  {
-    RCLCPP_WARN(get_node()->get_logger(),"Could not verify that io was set. (This might happen when using the mocked interface)");
-=======
   if (!waitForAsyncCommand(
           [&]() { return command_interfaces_[CommandInterfaces::PAYLOAD_ASYNC_SUCCESS].get_value(); })) {
     RCLCPP_WARN(get_node()->get_logger(), "Could not verify that payload was set. (This might happen when using the "
                                           "mocked interface)");
->>>>>>> 4734c761
   }
 
   resp->success = static_cast<bool>(command_interfaces_[CommandInterfaces::PAYLOAD_ASYNC_SUCCESS].get_value());
@@ -546,16 +504,10 @@
   // call the service in the hardware
   command_interfaces_[CommandInterfaces::ZERO_FTSENSOR_CMD].set_value(1.0);
 
-<<<<<<< HEAD
-  if(!waitForAsyncCommand([&](){return command_interfaces_[CommandInterfaces::IO_ASYNC_SUCCESS].get_value();}))
-  {
-    RCLCPP_WARN(get_node()->get_logger(),"Could not verify that io was set. (This might happen when using the mocked interface)");
-=======
   if (!waitForAsyncCommand(
           [&]() { return command_interfaces_[CommandInterfaces::ZERO_FTSENSOR_ASYNC_SUCCESS].get_value(); })) {
     RCLCPP_WARN(get_node()->get_logger(), "Could not verify that FTS was zeroed. (This might happen when using the "
                                           "mocked interface)");
->>>>>>> 4734c761
   }
 
   resp->success = static_cast<bool>(command_interfaces_[CommandInterfaces::ZERO_FTSENSOR_ASYNC_SUCCESS].get_value());
@@ -578,16 +530,6 @@
   io_msg_.analog_out_states.resize(2);
 }
 
-<<<<<<< HEAD
-bool GPIOController::waitForAsyncCommand(std::function<double(void)> get_value){
-  const auto maximum_retries = params_.check_io_successfull_retries;
-  int retries = 0;
-  while(get_value() == ASYNC_WAITING){
-    std::this_thread::sleep_for(std::chrono::milliseconds(50));
-    retries++;
-
-    if(retries > maximum_retries)
-=======
 bool GPIOController::waitForAsyncCommand(std::function<double(void)> get_value)
 {
   const auto maximum_retries = params_.check_io_successfull_retries;
@@ -597,16 +539,11 @@
     retries++;
 
     if (retries > maximum_retries)
->>>>>>> 4734c761
       return false;
   }
   return true;
 }
 
-<<<<<<< HEAD
-
-=======
->>>>>>> 4734c761
 }  // namespace ur_controllers
 
 #include "pluginlib/class_list_macros.hpp"
