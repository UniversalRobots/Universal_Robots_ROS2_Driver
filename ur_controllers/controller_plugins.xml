--- conflicted
+++ resolved
@@ -14,11 +14,11 @@
       This controller publishes the Tool IO.
     </description>
   </class>
-<<<<<<< HEAD
   <class name="ur_controllers/FreedriveModeController" type="ur_controllers::FreedriveModeController" base_class_type="controller_interface::ControllerInterface">
     <description>
       This controller handles the activation of the freedrive mode.
-=======
+    </description>
+  </class>
   <class name="ur_controllers/PassthroughTrajectoryController" type="ur_controllers::PassthroughTrajectoryController" base_class_type="controller_interface::ControllerInterface">
     <description>
       This controller forwards a joint-based trajectory to the robot controller for interpolation.
@@ -27,7 +27,6 @@
   <class name="ur_controllers/URConfigurationController" type="ur_controllers::URConfigurationController" base_class_type="controller_interface::ControllerInterface">
     <description>
       Controller used to get and change the configuration of the robot
->>>>>>> ca5fb3e2
     </description>
   </class>
 </library>