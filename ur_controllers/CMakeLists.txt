cmake_minimum_required(VERSION 3.5)
project(ur_controllers)

if(CMAKE_COMPILER_IS_GNUCXX OR CMAKE_CXX_COMPILER_ID MATCHES "Clang")
  add_compile_options(-Wall -Wextra)
endif()

find_package(ament_cmake REQUIRED)
find_package(angles REQUIRED)
find_package(controller_interface REQUIRED)
find_package(geometry_msgs REQUIRED)
find_package(joint_trajectory_controller REQUIRED)
find_package(lifecycle_msgs REQUIRED)
find_package(pluginlib REQUIRED)
find_package(rclcpp_lifecycle REQUIRED)
find_package(rcutils REQUIRED)
find_package(realtime_tools REQUIRED)
find_package(std_msgs REQUIRED)
find_package(std_srvs REQUIRED)
find_package(tf2_geometry_msgs REQUIRED)
find_package(tf2_ros REQUIRED)
find_package(ur_dashboard_msgs REQUIRED)
find_package(ur_msgs REQUIRED)
find_package(generate_parameter_library REQUIRED)
find_package(trajectory_msgs REQUIRED)
find_package(control_msgs REQUIRED)
find_package(action_msgs REQUIRED)


set(THIS_PACKAGE_INCLUDE_DEPENDS
  angles
  controller_interface
  geometry_msgs
  joint_trajectory_controller
  lifecycle_msgs
  pluginlib
  rclcpp_lifecycle
  rcutils
  realtime_tools
  std_msgs
  std_srvs
  tf2_geometry_msgs
  tf2_ros
  ur_dashboard_msgs
  ur_msgs
  generate_parameter_library
  control_msgs
  trajectory_msgs
  action_msgs
)

include_directories(include)

generate_parameter_library(
  force_mode_controller_parameters
  src/force_mode_controller_parameters.yaml
)

generate_parameter_library(
  gpio_controller_parameters
  src/gpio_controller_parameters.yaml
)

generate_parameter_library(
  speed_scaling_state_broadcaster_parameters
  src/speed_scaling_state_broadcaster_parameters.yaml
)

generate_parameter_library(
  scaled_joint_trajectory_controller_parameters
  src/scaled_joint_trajectory_controller_parameters.yaml
)

generate_parameter_library(
  freedrive_mode_controller_parameters
  src/freedrive_mode_controller_parameters.yaml
)

generate_parameter_library(
  passthrough_trajectory_controller_parameters
  src/passthrough_trajectory_controller_parameters.yaml
)

generate_parameter_library(
  ur_configuration_controller_parameters
  src/ur_configuration_controller_parameters.yaml
)

add_library(${PROJECT_NAME} SHARED
  src/force_mode_controller.cpp
  src/scaled_joint_trajectory_controller.cpp
  src/speed_scaling_state_broadcaster.cpp
  src/freedrive_mode_controller.cpp
  src/gpio_controller.cpp
  src/passthrough_trajectory_controller.cpp
  src/ur_configuration_controller.cpp)

target_include_directories(${PROJECT_NAME} PRIVATE
  include
)
target_link_libraries(${PROJECT_NAME}
  force_mode_controller_parameters
  gpio_controller_parameters
  speed_scaling_state_broadcaster_parameters
  scaled_joint_trajectory_controller_parameters
  freedrive_mode_controller_parameters
  passthrough_trajectory_controller_parameters
  ur_configuration_controller_parameters
)
ament_target_dependencies(${PROJECT_NAME}
  ${THIS_PACKAGE_INCLUDE_DEPENDS}
)

target_compile_options(${PROJECT_NAME} PRIVATE -Wpedantic -Werror=return-type)

# prevent pluginlib from using boost
target_compile_definitions(${PROJECT_NAME} PUBLIC "PLUGINLIB__DISABLE_BOOST_FUNCTIONS")
pluginlib_export_plugin_description_file(controller_interface controller_plugins.xml)

install(TARGETS ${PROJECT_NAME}
  ARCHIVE DESTINATION lib
  LIBRARY DESTINATION lib
  RUNTIME DESTINATION bin
)

install(DIRECTORY include/
  DESTINATION include
)

install(FILES controller_plugins.xml
  DESTINATION share/${PROJECT_NAME}
)

ament_export_dependencies(${THIS_PACKAGE_INCLUDE_DEPENDS})
ament_export_include_directories(include)
ament_export_libraries(${PROJECT_NAME})

ament_export_include_directories(
  include
)

ament_export_libraries(
  ${PROJECT_NAME}
)

if(BUILD_TESTING)
  find_package(ament_cmake_gmock REQUIRED)
  find_package(controller_manager REQUIRED)
  find_package(hardware_interface REQUIRED)
  find_package(ros2_control_test_assets REQUIRED)

  add_definitions(-DTEST_FILES_DIRECTORY="${CMAKE_CURRENT_SOURCE_DIR}/test")
<<<<<<< HEAD
  ament_add_gmock(test_load_freedrive_mode_controller
    test/test_load_freedrive_mode_controller.cpp
  )
  target_link_libraries(test_load_freedrive_mode_controller
    ${PROJECT_NAME}
  )
  ament_target_dependencies(test_load_freedrive_mode_controller
=======
  ament_add_gmock(test_load_force_mode_controller
    test/test_load_force_mode_controller.cpp
  )
  target_link_libraries(test_load_force_mode_controller
    ${PROJECT_NAME}
  )
  ament_target_dependencies(test_load_force_mode_controller
>>>>>>> d8517e74
    controller_manager
    ros2_control_test_assets
  )
endif()

ament_package()<|MERGE_RESOLUTION|>--- conflicted
+++ resolved
@@ -150,7 +150,16 @@
   find_package(ros2_control_test_assets REQUIRED)
 
   add_definitions(-DTEST_FILES_DIRECTORY="${CMAKE_CURRENT_SOURCE_DIR}/test")
-<<<<<<< HEAD
+  ament_add_gmock(test_load_force_mode_controller
+    test/test_load_force_mode_controller.cpp
+  )
+  target_link_libraries(test_load_force_mode_controller
+    ${PROJECT_NAME}
+  )
+  ament_target_dependencies(test_load_force_mode_controller
+    controller_manager
+    ros2_control_test_assets
+  )
   ament_add_gmock(test_load_freedrive_mode_controller
     test/test_load_freedrive_mode_controller.cpp
   )
@@ -158,15 +167,6 @@
     ${PROJECT_NAME}
   )
   ament_target_dependencies(test_load_freedrive_mode_controller
-=======
-  ament_add_gmock(test_load_force_mode_controller
-    test/test_load_force_mode_controller.cpp
-  )
-  target_link_libraries(test_load_force_mode_controller
-    ${PROJECT_NAME}
-  )
-  ament_target_dependencies(test_load_force_mode_controller
->>>>>>> d8517e74
     controller_manager
     ros2_control_test_assets
   )
