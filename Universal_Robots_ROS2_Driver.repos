--- conflicted
+++ resolved
@@ -14,15 +14,7 @@
   ros2_controllers:
     type: git
     url: https://github.com/ros-controls/ros2_controllers.git
-<<<<<<< HEAD
-    version: 0.2.1
-=======
     version: master
-  Universal_Robots_Client_Library:
-    type: git
-    url: https://github.com/UniversalRobots/Universal_Robots_Client_Library.git
-    version: master
->>>>>>> 799cdeef
   ur_msgs:
     type: git
     url: https://github.com/destogl/ur_msgs.git
