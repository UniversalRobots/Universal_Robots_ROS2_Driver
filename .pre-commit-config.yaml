# To use:
#
#     pre-commit run -a
#
# Or:
#
#     pre-commit install  # (runs every time you commit in git)
#
# To update this file:
#
#     pre-commit autoupdate
#
# See https://github.com/pre-commit/pre-commit

repos:
  # Standard hooks
  - repo: https://github.com/pre-commit/pre-commit-hooks
    rev: v6.0.0
    hooks:
      - id: check-added-large-files
      - id: check-ast
      - id: check-case-conflict
      - id: check-docstring-first
      - id: check-merge-conflict
      - id: check-symlinks
      - id: check-xml
      #- id: check-yaml
      - id: debug-statements
      - id: end-of-file-fixer
      - id: mixed-line-ending
      - id: trailing-whitespace
      - id: fix-byte-order-marker  # Forbid UTF-8 byte-order markers

  # Python hooks
  - repo: https://github.com/asottile/pyupgrade
    rev: v3.21.0
    hooks:
    -   id: pyupgrade
        args: [--py36-plus]

  - repo: https://github.com/psf/black
    rev: 25.9.0
    hooks:
      - id: black
        args: ["--line-length=100"]

  - repo: https://github.com/pycqa/pydocstyle
    rev: 6.3.0
    hooks:
    - id: pydocstyle
      args: ["--ignore=D100,D101,D102,D103,D104,D105,D106,D107,D203,D212,D401,D404"]

  - repo: https://github.com/pycqa/flake8
    rev: 7.3.0
    hooks:
    - id: flake8
      args: ["--ignore=E501,W503"]

  # CPP hooks
  # The same options as in ament_cppcheck are used, but its not working...
  #- repo: https://github.com/pocc/pre-commit-hooks
    #rev: v1.1.1
    #hooks:
      #- id: cppcheck
        #args: ['--error-exitcode=1', '-f', '--inline-suppr', '-q', '-rp', '--suppress=internalAstError', '--suppress=unknownMacro', '--verbose']

  - repo: local
    hooks:
      - id: ament_cppcheck
        name: ament_cppcheck
        description: Static code analysis of C/C++ files.
        stages: [pre-commit]
        entry: env AMENT_CPPCHECK_ALLOW_SLOW_VERSIONS=1 ament_cppcheck
        language: system
        files: \.(h\+\+|h|hh|hxx|hpp|cuh|c|cc|cpp|cu|c\+\+|cxx|tpp|txx)$

  # Maybe use https://github.com/cpplint/cpplint instead
  - repo: local
    hooks:
      - id: ament_cpplint
        name: ament_cpplint
        description: Static code analysis of C/C++ files.
        stages: [pre-commit]
        entry: ament_cpplint
        language: system
        files: \.(h\+\+|h|hh|hxx|hpp|cuh|c|cc|cpp|cu|c\+\+|cxx|tpp|txx)$
        args: ["--linelength=120"]

  - repo: https://github.com/pre-commit/mirrors-clang-format
<<<<<<< HEAD
    rev: 'v20.1.8'
=======
    rev: 'v21.1.2'
>>>>>>> 45496b89
    hooks:
      - id: clang-format

  # Cmake hooks
  - repo: local
    hooks:
      - id: ament_lint_cmake
        name: ament_lint_cmake
        description: Check format of CMakeLists.txt files.
        stages: [pre-commit]
        entry: ament_lint_cmake
        language: system
        files: CMakeLists.txt$

  # Copyright
  - repo: local
    hooks:
      - id: ament_copyright
        name: ament_copyright
        description: Check if copyright notice is available in all files.
        stages: [pre-commit]
        entry: ament_copyright
        language: system
        args: ['--exclude', 'ur_robot_driver/doc/conf.py', 'ur_calibration/doc/conf.py']

  # Docs - RestructuredText hooks
  - repo: https://github.com/PyCQA/doc8
    rev: v2.0.0
    hooks:
      - id: doc8
        args: ['--max-line-length=100', '--ignore=D001']

  - repo: https://github.com/pre-commit/pygrep-hooks
    rev: v1.10.0
    hooks:
      - id: rst-backticks
      - id: rst-directive-colons
      - id: rst-inline-touching-normal

  # Spellcheck in comments and docs
  # skipping of *.svg files is not working...
  - repo: https://github.com/codespell-project/codespell
    rev: v2.4.1
    hooks:
      - id: codespell
        args: ['--write-changes', '-L bootup,assertIn']
        exclude: \.(svg|pyc|drawio)$<|MERGE_RESOLUTION|>--- conflicted
+++ resolved
@@ -87,11 +87,7 @@
         args: ["--linelength=120"]
 
   - repo: https://github.com/pre-commit/mirrors-clang-format
-<<<<<<< HEAD
-    rev: 'v20.1.8'
-=======
     rev: 'v21.1.2'
->>>>>>> 45496b89
     hooks:
       - id: clang-format
 
