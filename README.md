--- conflicted
+++ resolved
@@ -1,16 +1,13 @@
 # Universal Robots ROS2 Driver
+
 Universal Robots has become a dominant supplier of lightweight, robotic manipulators for industry, as well as for scientific research and education.
 <center><img src="ur_robot_driver/doc/initial_setup_images/e-Series.jpg" alt="Universal Robot e-Series family" style="width: 80%;"/></center>
 
-<<<<<<< HEAD
 This is one of the very first ROS2 manipulator drivers. Some of the new features are enabled by ROS2 and include decreased latency, improved security, and more flexibility regarding middleware configuration. The package contains launch files to quickly get started using the driver as a standalone version or in combination with MoveIt2
 
 This driver is developed on top of [Universal_Robots_Client_Library](https://github.com/UniversalRobots/Universal_Robots_Client_Library) and support some key cobot functionalities like; pause at emergency stop, safeguard stop, automatic speed scaling to avoid violate the safety setting and manually speed scaling from the teach pendant. In addition the externalControl URCap makes it possible to include ROS2 behaviors in the robot program.
 
 The driver is compatible across the entire line of UR robots -- from 3 kg payload to 16 kg payload and includes both the CB3 and the E-series.
-=======
-Beta version of the ROS2 Universal Robots driver.
->>>>>>> 5f49e747
 
 ## Known Issues
 
