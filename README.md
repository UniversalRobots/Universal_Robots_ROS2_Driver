# Universal Robots ROS2 Driver

Beta version of the ROS2 Universal Robots driver. Should be transferred to the Universal Robots org when ready.


## Packages in the Repository:

  - `ur_bringup` - launch file and run-time configurations, e.g. controllers.
  - `ur_controllers` - implementations of controllers specific for UR robots.
  - `ur_dashboard_msgs` - package defining messages used by dashboard node.
  - `ur_description` - description files for the UR robots: meshes, URDF/XACRO files, etc.
  - `ur_moveit` - example MoveIt configuration for UR robots.
  - `ur_robot_driver` - driver / hardware interface for communication with UR robots.


## Getting Started

1. [Install ROS2 Foxy](https://index.ros.org/doc/ros2/Installation/Foxy/Linux-Install-Debians/).

2. Create a new ROS2 workspace:
   ```
   export COLCON_WS=~/workspace/ros_ws_foxy_ur_driver
   mkdir -p $COLCON_WS/src
   ```

3. Pull relevant packages, install dependencies, compile, and source the workspace by using:
   ```
   cd $COLCON_WS
   git clone git@github.com:PickNikRobotics/Universal_Robots_ROS2_Driver.git src/Universal_Robots_ROS2_Driver --branch develop
   vcs import src --skip-existing --input src/Universal_Robots_ROS2_Driver/Universal_Robots_ROS2_Driver.repos
   rosdep install --ignore-src --from-paths src -y -r
   colcon build --cmake-args -DCMAKE_BUILD_TYPE=Release
   source install/setup.bash
   ```

**NOTE**: If you are a ROS2 beginner and get lost consult the [references - section](#references).


## How to Use the ROS2 Driver for UR Robots

For starting the driver there are three main launch files in the `ur_bringup` package.

  - `ur_control.launch.py` - starts ros2_control node including hardware interface, joint state broadcaster and a controller. This launch file also starts `dashboard_client` if real robot is used.
  - `ur_moveit.launch.py` - start everything from `ur_control.launch.py` plus an example scenario with [MoveIt2](https://moveit.ros.org/).
  - `ur_dashboard_client.launch.py` - start the dashboard client for UR robots.

Also, there are predefined launch files for all supported types of UR robots.

The arguments for launch files can be listed using `ros2 launch ur_bringup <launch_file_name>.launch.py --show-args`.
The most relevant arguments are the following:

  - `ur_type` (*mandatory*) - a type of used UR robot (*ur3*, *ur3e*, *ur5*, *ur5e*, *ur10*, *ur10e*, or *ur16e*).
  - `robot_ip` (*mandatory*) - IP address by which the root can be reached.
  - `use_fake_hardware` (default: *false*) - use simple hardware emulator from ros2_control.
    Useful for testing launch files, descriptions, etc. See explanation below.
  - `fake_sensor_commands` (default: *false*) - enables setting sensor values for the hardware emulators.
    Useful for offline testing of controllers.
  - `robot_controller` (default: *joint_trajectory_controller*) - controller for robot joints to be started.
    Available controllers: *joint_trajectory_controller*, *scaled_joint_trajectory_controller*.
    Note: *joint_state_broadcaster*, *speed_scaling_state_broadcaster*, *force_torque_sensor_broadcaster*, and *io_and_status_controller* will always start.

    *HINT*: list all loaded controllers using `ros2 control list_controllers` command.

**NOTE**: The package can simulate hardware with the ros2_control `FakeSystem`. This emulator enables an environment for testing of "piping" of hardware and controllers, as well as testing robot's descriptions. For more details see [ros2_control documentation](https://ros-controls.github.io/control.ros.org/) for more details..

### Example Commands for Testing the Driver

1. To start the robot driver and controllers, use:
   ```
   ros2 launch ur_bringup ur_control.launch.py ur_type:=ur5e robot_ip:=yyy.yyy.yyy.yyy use_fake_hardware:=true
   ```
   For an offline test with the emulated hardware you can just copy-paste this line.
   To run on the hardware, write the IP address of your robot and omit the `use_fake_hardware` argument.

   **NOTE**: If controllers are not starting automatically, i.e., the robot state is not shown in rviz, you can start them manually:
   ```
   ros2 control load_controller --state joint_state_broadcaster
   ros2 control load_controller --state joint_trajectory_controller
   ```

   To check the controllers' state use `ros2 control list_controllers` command.

2. Send some goal to the Joint Trajectory Controller by using a demo node from [ros2_control_demos](https://github.com/ros-controls/ros2_control_demos) package by starting  the following command in another terminal:
   ```
   ros2 launch ur_bringup test_joint_trajectory_controller.launch.py
   ```
   After a few seconds the robot should move.

3. To test another controller, simply define it using `robot_controller` argument:
   ```
   ros2 launch ur_bringup ur_control.launch.py ur_type:=ur5e robot_ip:=yyy.yyy.yyy.yyy robot_controller:=scaled_joint_trajectory_controller use_fake_hardware:=true
   ```
   And send the command using demo node:
   ```
   ros2 launch ur_bringup test_scaled_joint_trajectory_controller.launch.py
   ```
   After a few seconds the robot should move (or jump when using emulation).

4. To test the driver with example MoveIt-setup, start `ur_control` launch file and then start MoveIt using the following command:
   ```
   ros2 launch ur_bringup ur_moveit.launch.py ur_type:=ur5e robot_ip:="xxx.xxx" use_fake_hardware:=true
   ```
   Now you should be able to use MoveIt Plugin in rviz2 to plan and execute trajectories with the robot.
   **NOTE**: This results in two instances of rviz2. You can safely close the one without *MotionPlanning* panel.

<<<<<<< HEAD
=======
   If you have **issues** shows the correct configuration5 of the robot, try removing and re-adding *MotionPlanning* display.

>>>>>>> f015749a

## Expected Changes in the Near Future

- Using upstream `force_torque_sensor_broadcaster` (ros-controls/ros2_controllers#152)
- Trajectory control currently only supports position commands. In the future, velocity control will be added.


## Contributor Guidelines
Code is auto-formatted with clang-format 10 whenever a git commit is made. Please ensure these dependencies are installed so pre-commit formatting works:
  ```
  pip3 install pre-commit
  sudo apt install clang-format-10
  ```

Prepare the pre-commit formatting to run like this:
  ```
  pre-commit install`
  ```


## References

Here are some useful references for developing with ROS2:

 - [Official ROS2 Tutorials](https://index.ros.org/doc/ros2/Tutorials/)
   * [Luanchfile](https://index.ros.org/doc/ros2/Tutorials/Launch-Files/Creating-Launch-Files/)
   * [Package](https://index.ros.org/doc/ros2/Tutorials/Creating-Your-First-ROS2-Package/)
   * [Parameters](https://index.ros.org/doc/ros2/Tutorials/Parameters/Understanding-ROS2-Parameters/)
   * [Workspace](https://index.ros.org/doc/ros2/Tutorials/Workspace/Creating-A-Workspace/)
 - [Example ROS packages](https://github.com/ros2/examples)
 - [Colcon Documentation](https://colcon.readthedocs.io/en/released/#)
 - [ROS2 Design Documentation](https://design.ros2.org/)
 - [ROS2 Launch Architecture](https://github.com/ros2/launch/blob/master/launch/doc/source/architecture.rst)<|MERGE_RESOLUTION|>--- conflicted
+++ resolved
@@ -103,12 +103,6 @@
    Now you should be able to use MoveIt Plugin in rviz2 to plan and execute trajectories with the robot.
    **NOTE**: This results in two instances of rviz2. You can safely close the one without *MotionPlanning* panel.
 
-<<<<<<< HEAD
-=======
-   If you have **issues** shows the correct configuration5 of the robot, try removing and re-adding *MotionPlanning* display.
-
->>>>>>> f015749a
-
 ## Expected Changes in the Near Future
 
 - Using upstream `force_torque_sensor_broadcaster` (ros-controls/ros2_controllers#152)
