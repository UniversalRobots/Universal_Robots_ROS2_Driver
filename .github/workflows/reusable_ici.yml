--- conflicted
+++ resolved
@@ -80,14 +80,11 @@
           ROS_DISTRO: ${{ inputs.ros_distro }}
           ROS_REPO: ${{ inputs.ros_repo }}
           CMAKE_ARGS: -DUR_ROBOT_DRIVER_BUILD_INTEGRATION_TESTS=ON
-<<<<<<< HEAD
+          ADDITIONAL_DEBS: docker.io netcat-openbsd  # Needed for integration tests
       - name: prepare target_ws for cache
         if: ${{ always() && ! matrix.env.CCOV }}
         run: |
           du -sh ${{ env.BASEDIR }}/target_ws
           sudo find ${{ env.BASEDIR }}/target_ws -wholename '*/test_results/*' -delete
           sudo rm -rf ${{ env.BASEDIR }}/target_ws/src
-          du -sh ${{ env.BASEDIR }}/target_ws
-=======
-          ADDITIONAL_DEBS: docker.io netcat-openbsd  # Needed for integration tests
->>>>>>> 585e29f5
+          du -sh ${{ env.BASEDIR }}/target_ws