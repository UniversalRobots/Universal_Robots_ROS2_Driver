--- conflicted
+++ resolved
@@ -175,15 +175,12 @@
         "joint_trajectory_controller",
         "forward_velocity_controller",
         "forward_position_controller",
-<<<<<<< HEAD
         "freedrive_mode_controller",
     ]
 
     controller_spawners = [controller_spawner(controllers_active)] + [
         controller_spawner(controllers_inactive, active=False)
-=======
         "passthrough_trajectory_controller",
->>>>>>> ca5fb3e2
     ]
     if activate_joint_controller.perform(context) == "true":
         controllers_active.append(initial_joint_controller.perform(context))
@@ -329,11 +326,8 @@
                 "joint_trajectory_controller",
                 "forward_velocity_controller",
                 "forward_position_controller",
-<<<<<<< HEAD
                 "freedrive_mode_controller",
-=======
                 "passthrough_trajectory_controller",
->>>>>>> ca5fb3e2
             ],
             description="Initially loaded robot controller.",
         )
