--- conflicted
+++ resolved
@@ -130,11 +130,8 @@
                     "force_torque_sensor_broadcaster",
                     "joint_state_broadcaster",
                     "speed_scaling_state_broadcaster",
-<<<<<<< HEAD
                     "tcp_pose_broadcaster",
-=======
                     "ur_configuration_controller",
->>>>>>> 2d026bc4
                 ]
             },
         ],
@@ -170,11 +167,8 @@
         "io_and_status_controller",
         "speed_scaling_state_broadcaster",
         "force_torque_sensor_broadcaster",
-<<<<<<< HEAD
         "tcp_pose_broadcaster",
-=======
         "ur_configuration_controller",
->>>>>>> 2d026bc4
     ]
     controllers_inactive = [
         "scaled_joint_trajectory_controller",
