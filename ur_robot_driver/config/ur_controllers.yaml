controller_manager:
  ros__parameters:
    joint_state_broadcaster:
      type: joint_state_broadcaster/JointStateBroadcaster

    io_and_status_controller:
      type: ur_controllers/GPIOController

    speed_scaling_state_broadcaster:
      type: ur_controllers/SpeedScalingStateBroadcaster

    force_torque_sensor_broadcaster:
      type: force_torque_sensor_broadcaster/ForceTorqueSensorBroadcaster

    joint_trajectory_controller:
      type: joint_trajectory_controller/JointTrajectoryController

    scaled_joint_trajectory_controller:
      type: ur_controllers/ScaledJointTrajectoryController

    forward_velocity_controller:
      type: velocity_controllers/JointGroupVelocityController

    forward_position_controller:
      type: position_controllers/JointGroupPositionController

<<<<<<< HEAD
    force_mode_controller:
      type: ur_controllers/ForceModeController
=======
    passthrough_trajectory_controller:
      type: ur_controllers/PassthroughTrajectoryController
    tcp_pose_broadcaster:
      type: pose_broadcaster/PoseBroadcaster
>>>>>>> ca5fb3e2

    ur_configuration_controller:
      type: ur_controllers/URConfigurationController

speed_scaling_state_broadcaster:
  ros__parameters:
    state_publish_rate: 100.0
    tf_prefix: "$(var tf_prefix)"

io_and_status_controller:
  ros__parameters:
    tf_prefix: "$(var tf_prefix)"

ur_configuration_controller:
  ros__parameters:
    tf_prefix: "$(var tf_prefix)"

force_torque_sensor_broadcaster:
  ros__parameters:
    sensor_name: $(var tf_prefix)tcp_fts_sensor
    state_interface_names:
      - force.x
      - force.y
      - force.z
      - torque.x
      - torque.y
      - torque.z
    frame_id: $(var tf_prefix)tool0
    topic_name: ft_data


joint_trajectory_controller:
  ros__parameters:
    joints:
      - $(var tf_prefix)shoulder_pan_joint
      - $(var tf_prefix)shoulder_lift_joint
      - $(var tf_prefix)elbow_joint
      - $(var tf_prefix)wrist_1_joint
      - $(var tf_prefix)wrist_2_joint
      - $(var tf_prefix)wrist_3_joint
    command_interfaces:
      - position
    state_interfaces:
      - position
      - velocity
    state_publish_rate: 100.0
    action_monitor_rate: 20.0
    allow_partial_joints_goal: false
    constraints:
      stopped_velocity_tolerance: 0.2
      goal_time: 0.0
      $(var tf_prefix)shoulder_pan_joint: { trajectory: 0.2, goal: 0.1 }
      $(var tf_prefix)shoulder_lift_joint: { trajectory: 0.2, goal: 0.1 }
      $(var tf_prefix)elbow_joint: { trajectory: 0.2, goal: 0.1 }
      $(var tf_prefix)wrist_1_joint: { trajectory: 0.2, goal: 0.1 }
      $(var tf_prefix)wrist_2_joint: { trajectory: 0.2, goal: 0.1 }
      $(var tf_prefix)wrist_3_joint: { trajectory: 0.2, goal: 0.1 }


scaled_joint_trajectory_controller:
  ros__parameters:
    joints:
      - $(var tf_prefix)shoulder_pan_joint
      - $(var tf_prefix)shoulder_lift_joint
      - $(var tf_prefix)elbow_joint
      - $(var tf_prefix)wrist_1_joint
      - $(var tf_prefix)wrist_2_joint
      - $(var tf_prefix)wrist_3_joint
    command_interfaces:
      - position
    state_interfaces:
      - position
      - velocity
    state_publish_rate: 100.0
    action_monitor_rate: 20.0
    allow_partial_joints_goal: false
    constraints:
      stopped_velocity_tolerance: 0.2
      goal_time: 0.0
      $(var tf_prefix)shoulder_pan_joint: { trajectory: 0.2, goal: 0.1 }
      $(var tf_prefix)shoulder_lift_joint: { trajectory: 0.2, goal: 0.1 }
      $(var tf_prefix)elbow_joint: { trajectory: 0.2, goal: 0.1 }
      $(var tf_prefix)wrist_1_joint: { trajectory: 0.2, goal: 0.1 }
      $(var tf_prefix)wrist_2_joint: { trajectory: 0.2, goal: 0.1 }
      $(var tf_prefix)wrist_3_joint: { trajectory: 0.2, goal: 0.1 }
    speed_scaling_interface_name: $(var tf_prefix)speed_scaling/speed_scaling_factor

passthrough_trajectory_controller:
  ros__parameters:
    tf_prefix: "$(var tf_prefix)"
    joints:
      - $(var tf_prefix)shoulder_pan_joint
      - $(var tf_prefix)shoulder_lift_joint
      - $(var tf_prefix)elbow_joint
      - $(var tf_prefix)wrist_1_joint
      - $(var tf_prefix)wrist_2_joint
      - $(var tf_prefix)wrist_3_joint
    state_interfaces:
      - position
      - velocity
    speed_scaling_interface_name: $(var tf_prefix)speed_scaling/speed_scaling_factor

forward_velocity_controller:
  ros__parameters:
    joints:
      - $(var tf_prefix)shoulder_pan_joint
      - $(var tf_prefix)shoulder_lift_joint
      - $(var tf_prefix)elbow_joint
      - $(var tf_prefix)wrist_1_joint
      - $(var tf_prefix)wrist_2_joint
      - $(var tf_prefix)wrist_3_joint
    interface_name: velocity

forward_position_controller:
  ros__parameters:
    joints:
      - $(var tf_prefix)shoulder_pan_joint
      - $(var tf_prefix)shoulder_lift_joint
      - $(var tf_prefix)elbow_joint
      - $(var tf_prefix)wrist_1_joint
      - $(var tf_prefix)wrist_2_joint
      - $(var tf_prefix)wrist_3_joint

<<<<<<< HEAD
force_mode_controller:
  ros__parameters:
    tf_prefix: "$(var tf_prefix)"
=======
tcp_pose_broadcaster:
  ros__parameters:
    frame_id: $(var tf_prefix)base
    pose_name: $(var tf_prefix)tcp_pose
    tf:
      child_frame_id: $(var tf_prefix)tool0_controller
>>>>>>> ca5fb3e2
<|MERGE_RESOLUTION|>--- conflicted
+++ resolved
@@ -24,15 +24,14 @@
     forward_position_controller:
       type: position_controllers/JointGroupPositionController
 
-<<<<<<< HEAD
     force_mode_controller:
       type: ur_controllers/ForceModeController
-=======
+
     passthrough_trajectory_controller:
       type: ur_controllers/PassthroughTrajectoryController
+
     tcp_pose_broadcaster:
       type: pose_broadcaster/PoseBroadcaster
->>>>>>> ca5fb3e2
 
     ur_configuration_controller:
       type: ur_controllers/URConfigurationController
@@ -156,15 +155,13 @@
       - $(var tf_prefix)wrist_2_joint
       - $(var tf_prefix)wrist_3_joint
 
-<<<<<<< HEAD
 force_mode_controller:
   ros__parameters:
     tf_prefix: "$(var tf_prefix)"
-=======
+
 tcp_pose_broadcaster:
   ros__parameters:
     frame_id: $(var tf_prefix)base
     pose_name: $(var tf_prefix)tcp_pose
     tf:
-      child_frame_id: $(var tf_prefix)tool0_controller
->>>>>>> ca5fb3e2
+      child_frame_id: $(var tf_prefix)tool0_controller