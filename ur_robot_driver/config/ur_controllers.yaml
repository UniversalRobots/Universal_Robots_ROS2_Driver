--- conflicted
+++ resolved
@@ -24,10 +24,9 @@
     forward_position_controller:
       type: position_controllers/JointGroupPositionController
 
-<<<<<<< HEAD
     freedrive_mode_controller:
       type: ur_controllers/FreedriveModeController
-=======
+
     passthrough_trajectory_controller:
       type: ur_controllers/PassthroughTrajectoryController
     tcp_pose_broadcaster:
@@ -35,7 +34,6 @@
 
     ur_configuration_controller:
       type: ur_controllers/URConfigurationController
->>>>>>> ca5fb3e2
 
 speed_scaling_state_broadcaster:
   ros__parameters:
@@ -156,15 +154,13 @@
       - $(var tf_prefix)wrist_2_joint
       - $(var tf_prefix)wrist_3_joint
 
-<<<<<<< HEAD
 freedrive_mode_controller:
   ros__parameters:
     tf_prefix: "$(var tf_prefix)"
-=======
+
 tcp_pose_broadcaster:
   ros__parameters:
     frame_id: $(var tf_prefix)base
     pose_name: $(var tf_prefix)tcp_pose
     tf:
-      child_frame_id: $(var tf_prefix)tool0_controller
->>>>>>> ca5fb3e2
+      child_frame_id: $(var tf_prefix)tool0_controller