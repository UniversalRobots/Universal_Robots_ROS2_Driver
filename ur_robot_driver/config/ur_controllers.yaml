controller_manager:
  ros__parameters:
    joint_state_broadcaster:
      type: joint_state_broadcaster/JointStateBroadcaster

    io_and_status_controller:
      type: ur_controllers/GPIOController

    speed_scaling_state_broadcaster:
      type: ur_controllers/SpeedScalingStateBroadcaster

    force_torque_sensor_broadcaster:
      type: force_torque_sensor_broadcaster/ForceTorqueSensorBroadcaster

    joint_trajectory_controller:
      type: joint_trajectory_controller/JointTrajectoryController

    scaled_joint_trajectory_controller:
      type: ur_controllers/ScaledJointTrajectoryController

    forward_velocity_controller:
      type: velocity_controllers/JointGroupVelocityController

    forward_position_controller:
      type: position_controllers/JointGroupPositionController

<<<<<<< HEAD
    freedrive_mode_controller:
      type: ur_controllers/FreedriveModeController
=======
    force_mode_controller:
      type: ur_controllers/ForceModeController
>>>>>>> d8517e74

    passthrough_trajectory_controller:
      type: ur_controllers/PassthroughTrajectoryController

    tcp_pose_broadcaster:
      type: pose_broadcaster/PoseBroadcaster

    ur_configuration_controller:
      type: ur_controllers/URConfigurationController

speed_scaling_state_broadcaster:
  ros__parameters:
    state_publish_rate: 100.0
    tf_prefix: "$(var tf_prefix)"

io_and_status_controller:
  ros__parameters:
    tf_prefix: "$(var tf_prefix)"

ur_configuration_controller:
  ros__parameters:
    tf_prefix: "$(var tf_prefix)"

force_torque_sensor_broadcaster:
  ros__parameters:
    sensor_name: $(var tf_prefix)tcp_fts_sensor
    state_interface_names:
      - force.x
      - force.y
      - force.z
      - torque.x
      - torque.y
      - torque.z
    frame_id: $(var tf_prefix)tool0
    topic_name: ft_data


joint_trajectory_controller:
  ros__parameters:
    joints:
      - $(var tf_prefix)shoulder_pan_joint
      - $(var tf_prefix)shoulder_lift_joint
      - $(var tf_prefix)elbow_joint
      - $(var tf_prefix)wrist_1_joint
      - $(var tf_prefix)wrist_2_joint
      - $(var tf_prefix)wrist_3_joint
    command_interfaces:
      - position
    state_interfaces:
      - position
      - velocity
    state_publish_rate: 100.0
    action_monitor_rate: 20.0
    allow_partial_joints_goal: false
    constraints:
      stopped_velocity_tolerance: 0.2
      goal_time: 0.0
      $(var tf_prefix)shoulder_pan_joint: { trajectory: 0.2, goal: 0.1 }
      $(var tf_prefix)shoulder_lift_joint: { trajectory: 0.2, goal: 0.1 }
      $(var tf_prefix)elbow_joint: { trajectory: 0.2, goal: 0.1 }
      $(var tf_prefix)wrist_1_joint: { trajectory: 0.2, goal: 0.1 }
      $(var tf_prefix)wrist_2_joint: { trajectory: 0.2, goal: 0.1 }
      $(var tf_prefix)wrist_3_joint: { trajectory: 0.2, goal: 0.1 }


scaled_joint_trajectory_controller:
  ros__parameters:
    joints:
      - $(var tf_prefix)shoulder_pan_joint
      - $(var tf_prefix)shoulder_lift_joint
      - $(var tf_prefix)elbow_joint
      - $(var tf_prefix)wrist_1_joint
      - $(var tf_prefix)wrist_2_joint
      - $(var tf_prefix)wrist_3_joint
    command_interfaces:
      - position
    state_interfaces:
      - position
      - velocity
    state_publish_rate: 100.0
    action_monitor_rate: 20.0
    allow_partial_joints_goal: false
    constraints:
      stopped_velocity_tolerance: 0.2
      goal_time: 0.0
      $(var tf_prefix)shoulder_pan_joint: { trajectory: 0.2, goal: 0.1 }
      $(var tf_prefix)shoulder_lift_joint: { trajectory: 0.2, goal: 0.1 }
      $(var tf_prefix)elbow_joint: { trajectory: 0.2, goal: 0.1 }
      $(var tf_prefix)wrist_1_joint: { trajectory: 0.2, goal: 0.1 }
      $(var tf_prefix)wrist_2_joint: { trajectory: 0.2, goal: 0.1 }
      $(var tf_prefix)wrist_3_joint: { trajectory: 0.2, goal: 0.1 }
    speed_scaling_interface_name: $(var tf_prefix)speed_scaling/speed_scaling_factor

passthrough_trajectory_controller:
  ros__parameters:
    tf_prefix: "$(var tf_prefix)"
    joints:
      - $(var tf_prefix)shoulder_pan_joint
      - $(var tf_prefix)shoulder_lift_joint
      - $(var tf_prefix)elbow_joint
      - $(var tf_prefix)wrist_1_joint
      - $(var tf_prefix)wrist_2_joint
      - $(var tf_prefix)wrist_3_joint
    state_interfaces:
      - position
      - velocity
    speed_scaling_interface_name: $(var tf_prefix)speed_scaling/speed_scaling_factor

forward_velocity_controller:
  ros__parameters:
    joints:
      - $(var tf_prefix)shoulder_pan_joint
      - $(var tf_prefix)shoulder_lift_joint
      - $(var tf_prefix)elbow_joint
      - $(var tf_prefix)wrist_1_joint
      - $(var tf_prefix)wrist_2_joint
      - $(var tf_prefix)wrist_3_joint
    interface_name: velocity

forward_position_controller:
  ros__parameters:
    joints:
      - $(var tf_prefix)shoulder_pan_joint
      - $(var tf_prefix)shoulder_lift_joint
      - $(var tf_prefix)elbow_joint
      - $(var tf_prefix)wrist_1_joint
      - $(var tf_prefix)wrist_2_joint
      - $(var tf_prefix)wrist_3_joint

<<<<<<< HEAD
freedrive_mode_controller:
=======
force_mode_controller:
>>>>>>> d8517e74
  ros__parameters:
    tf_prefix: "$(var tf_prefix)"

tcp_pose_broadcaster:
  ros__parameters:
    frame_id: $(var tf_prefix)base
    pose_name: $(var tf_prefix)tcp_pose
    tf:
      child_frame_id: $(var tf_prefix)tool0_controller<|MERGE_RESOLUTION|>--- conflicted
+++ resolved
@@ -24,13 +24,11 @@
     forward_position_controller:
       type: position_controllers/JointGroupPositionController
 
-<<<<<<< HEAD
+    force_mode_controller:
+      type: ur_controllers/ForceModeController
+
     freedrive_mode_controller:
       type: ur_controllers/FreedriveModeController
-=======
-    force_mode_controller:
-      type: ur_controllers/ForceModeController
->>>>>>> d8517e74
 
     passthrough_trajectory_controller:
       type: ur_controllers/PassthroughTrajectoryController
@@ -160,11 +158,11 @@
       - $(var tf_prefix)wrist_2_joint
       - $(var tf_prefix)wrist_3_joint
 
-<<<<<<< HEAD
+force_mode_controller:
+  ros__parameters:
+    tf_prefix: "$(var tf_prefix)"
+
 freedrive_mode_controller:
-=======
-force_mode_controller:
->>>>>>> d8517e74
   ros__parameters:
     tf_prefix: "$(var tf_prefix)"
 
