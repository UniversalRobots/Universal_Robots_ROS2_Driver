// Copyright 2019, FZI Forschungszentrum Informatik
//
// Redistribution and use in source and binary forms, with or without
// modification, are permitted provided that the following conditions are met:
//
//    * Redistributions of source code must retain the above copyright
//      notice, this list of conditions and the following disclaimer.
//
//    * Redistributions in binary form must reproduce the above copyright
//      notice, this list of conditions and the following disclaimer in the
//      documentation and/or other materials provided with the distribution.
//
//    * Neither the name of the {copyright_holder} nor the names of its
//      contributors may be used to endorse or promote products derived from
//      this software without specific prior written permission.
//
// THIS SOFTWARE IS PROVIDED BY THE COPYRIGHT HOLDERS AND CONTRIBUTORS "AS IS"
// AND ANY EXPRESS OR IMPLIED WARRANTIES, INCLUDING, BUT NOT LIMITED TO, THE
// IMPLIED WARRANTIES OF MERCHANTABILITY AND FITNESS FOR A PARTICULAR PURPOSE
// ARE DISCLAIMED. IN NO EVENT SHALL THE COPYRIGHT HOLDER OR CONTRIBUTORS BE
// LIABLE FOR ANY DIRECT, INDIRECT, INCIDENTAL, SPECIAL, EXEMPLARY, OR
// CONSEQUENTIAL DAMAGES (INCLUDING, BUT NOT LIMITED TO, PROCUREMENT OF
// SUBSTITUTE GOODS OR SERVICES; LOSS OF USE, DATA, OR PROFITS; OR BUSINESS
// INTERRUPTION) HOWEVER CAUSED AND ON ANY THEORY OF LIABILITY, WHETHER IN
// CONTRACT, STRICT LIABILITY, OR TORT (INCLUDING NEGLIGENCE OR OTHERWISE)
// ARISING IN ANY WAY OUT OF THE USE OF THIS SOFTWARE, EVEN IF ADVISED OF THE
// POSSIBILITY OF SUCH DAMAGE.

//----------------------------------------------------------------------
/*!\file
 *
 * \author  Lovro Ivanov lovro.ivanov@gmail.com
 * \author  Andy Zelenak zelenak@picknik.ai
 * \author  Marvin Große Besselmann grosse@fzi.de
 * \date    2020-11-9
 *
 */
//----------------------------------------------------------------------
#include <algorithm>
#include <memory>
#include <string>
#include <utility>
#include <vector>

#include "ur_client_library/exceptions.h"
#include "ur_client_library/ur/tool_communication.h"
#include "ur_client_library/ur/version_information.h"

#include <rclcpp/logging.hpp>
#include "hardware_interface/types/hardware_interface_type_values.hpp"
#include "ur_robot_driver/hardware_interface.hpp"
#include "ur_robot_driver/urcl_log_handler.hpp"

namespace rtde = urcl::rtde_interface;

namespace ur_robot_driver
{

URPositionHardwareInterface::~URPositionHardwareInterface()
{
  // If the controller manager is shutdown via Ctrl + C the on_deactivate methods won't be called.
  // We therefore need to make sure to actually deactivate the communication
  on_cleanup(rclcpp_lifecycle::State());
}

hardware_interface::CallbackReturn
URPositionHardwareInterface::on_init(const hardware_interface::HardwareInfo& system_info)
{
  if (hardware_interface::SystemInterface::on_init(system_info) != hardware_interface::CallbackReturn::SUCCESS) {
    return hardware_interface::CallbackReturn::ERROR;
  }

  info_ = system_info;

  // initialize
  urcl_joint_positions_ = { { 0.0, 0.0, 0.0, 0.0, 0.0, 0.0 } };
  urcl_joint_velocities_ = { { 0.0, 0.0, 0.0, 0.0, 0.0, 0.0 } };
  urcl_joint_efforts_ = { { 0.0, 0.0, 0.0, 0.0, 0.0, 0.0 } };
  urcl_ft_sensor_measurements_ = { { 0.0, 0.0, 0.0, 0.0, 0.0, 0.0 } };
  urcl_tcp_pose_ = { { 0.0, 0.0, 0.0, 0.0, 0.0, 0.0 } };
  urcl_position_commands_ = { { 0.0, 0.0, 0.0, 0.0, 0.0, 0.0 } };
  urcl_position_commands_old_ = { { 0.0, 0.0, 0.0, 0.0, 0.0, 0.0 } };
  urcl_velocity_commands_ = { { 0.0, 0.0, 0.0, 0.0, 0.0, 0.0 } };
  position_controller_running_ = false;
  velocity_controller_running_ = false;
  freedrive_mode_controller_running_ = false;
  passthrough_trajectory_controller_running_ = false;
  runtime_state_ = static_cast<uint32_t>(rtde::RUNTIME_STATE::STOPPED);
  pausing_state_ = PausingState::RUNNING;
  pausing_ramp_up_increment_ = 0.01;
  controllers_initialized_ = false;
  first_pass_ = true;
  initialized_ = false;
  async_thread_shutdown_ = false;
  system_interface_initialized_ = 0.0;
  freedrive_mode_abort_ = 0.0;
  passthrough_trajectory_transfer_state_ = 0.0;
  passthrough_trajectory_abort_ = 0.0;
  trajectory_joint_positions_.clear();
  trajectory_joint_velocities_.clear();
  trajectory_joint_accelerations_.clear();

  for (const hardware_interface::ComponentInfo& joint : info_.joints) {
    if (joint.command_interfaces.size() != 2) {
      RCLCPP_FATAL(rclcpp::get_logger("URPositionHardwareInterface"),
                   "Joint '%s' has %zu command interfaces found. 2 expected.", joint.name.c_str(),
                   joint.command_interfaces.size());
      return hardware_interface::CallbackReturn::ERROR;
    }

    if (joint.command_interfaces[0].name != hardware_interface::HW_IF_POSITION) {
      RCLCPP_FATAL(rclcpp::get_logger("URPositionHardwareInterface"),
                   "Joint '%s' have %s command interfaces found as first command interface. '%s' expected.",
                   joint.name.c_str(), joint.command_interfaces[0].name.c_str(), hardware_interface::HW_IF_POSITION);
      return hardware_interface::CallbackReturn::ERROR;
    }

    if (joint.command_interfaces[1].name != hardware_interface::HW_IF_VELOCITY) {
      RCLCPP_FATAL(rclcpp::get_logger("URPositionHardwareInterface"),
                   "Joint '%s' have %s command interfaces found as second command interface. '%s' expected.",
                   joint.name.c_str(), joint.command_interfaces[1].name.c_str(), hardware_interface::HW_IF_VELOCITY);
      return hardware_interface::CallbackReturn::ERROR;
    }

    if (joint.state_interfaces.size() != 3) {
      RCLCPP_FATAL(rclcpp::get_logger("URPositionHardwareInterface"), "Joint '%s' has %zu state interface. 3 expected.",
                   joint.name.c_str(), joint.state_interfaces.size());
      return hardware_interface::CallbackReturn::ERROR;
    }

    if (joint.state_interfaces[0].name != hardware_interface::HW_IF_POSITION) {
      RCLCPP_FATAL(rclcpp::get_logger("URPositionHardwareInterface"),
                   "Joint '%s' have %s state interface as first state interface. '%s' expected.", joint.name.c_str(),
                   joint.state_interfaces[0].name.c_str(), hardware_interface::HW_IF_POSITION);
      return hardware_interface::CallbackReturn::ERROR;
    }

    if (joint.state_interfaces[1].name != hardware_interface::HW_IF_VELOCITY) {
      RCLCPP_FATAL(rclcpp::get_logger("URPositionHardwareInterface"),
                   "Joint '%s' have %s state interface as second state interface. '%s' expected.", joint.name.c_str(),
                   joint.state_interfaces[1].name.c_str(), hardware_interface::HW_IF_VELOCITY);
      return hardware_interface::CallbackReturn::ERROR;
    }

    if (joint.state_interfaces[2].name != hardware_interface::HW_IF_EFFORT) {
      RCLCPP_FATAL(rclcpp::get_logger("URPositionHardwareInterface"),
                   "Joint '%s' have %s state interface as third state interface. '%s' expected.", joint.name.c_str(),
                   joint.state_interfaces[2].name.c_str(), hardware_interface::HW_IF_EFFORT);
      return hardware_interface::CallbackReturn::ERROR;
    }
  }
  return hardware_interface::CallbackReturn::SUCCESS;
}

std::vector<hardware_interface::StateInterface> URPositionHardwareInterface::export_state_interfaces()
{
  std::vector<hardware_interface::StateInterface> state_interfaces;
  for (size_t i = 0; i < info_.joints.size(); ++i) {
    state_interfaces.emplace_back(hardware_interface::StateInterface(
        info_.joints[i].name, hardware_interface::HW_IF_POSITION, &urcl_joint_positions_[i]));

    state_interfaces.emplace_back(hardware_interface::StateInterface(
        info_.joints[i].name, hardware_interface::HW_IF_VELOCITY, &urcl_joint_velocities_[i]));

    state_interfaces.emplace_back(hardware_interface::StateInterface(
        info_.joints[i].name, hardware_interface::HW_IF_EFFORT, &urcl_joint_efforts_[i]));
  }

  // Obtain the tf_prefix from the urdf so that we can have the general interface multiple times
  // NOTE using the tf_prefix at this point is some kind of workaround. One should actually go through the list of gpio
  // state interface in info_ and match them accordingly
  const std::string tf_prefix = info_.hardware_parameters.at("tf_prefix");
  state_interfaces.emplace_back(hardware_interface::StateInterface(tf_prefix + "speed_scaling", "speed_scaling_factor",
                                                                   &speed_scaling_combined_));

  for (auto& sensor : info_.sensors) {
    if (sensor.name == tf_prefix + "tcp_fts_sensor") {
      const std::vector<std::string> fts_names = {
        "force.x", "force.y", "force.z", "torque.x", "torque.y", "torque.z"
      };
      for (uint j = 0; j < 6; ++j) {
        state_interfaces.emplace_back(
            hardware_interface::StateInterface(sensor.name, fts_names[j], &urcl_ft_sensor_measurements_[j]));
      }
    }
  }

  for (size_t i = 0; i < 18; ++i) {
    state_interfaces.emplace_back(hardware_interface::StateInterface(
        tf_prefix + "gpio", "digital_output_" + std::to_string(i), &actual_dig_out_bits_copy_[i]));
    state_interfaces.emplace_back(hardware_interface::StateInterface(
        tf_prefix + "gpio", "digital_input_" + std::to_string(i), &actual_dig_in_bits_copy_[i]));
  }

  for (size_t i = 0; i < 11; ++i) {
    state_interfaces.emplace_back(hardware_interface::StateInterface(
        tf_prefix + "gpio", "safety_status_bit_" + std::to_string(i), &safety_status_bits_copy_[i]));
  }

  for (size_t i = 0; i < 4; ++i) {
    state_interfaces.emplace_back(hardware_interface::StateInterface(
        tf_prefix + "gpio", "analog_io_type_" + std::to_string(i), &analog_io_types_copy_[i]));
    state_interfaces.emplace_back(hardware_interface::StateInterface(
        tf_prefix + "gpio", "robot_status_bit_" + std::to_string(i), &robot_status_bits_copy_[i]));
  }

  for (size_t i = 0; i < 2; ++i) {
    state_interfaces.emplace_back(hardware_interface::StateInterface(
        tf_prefix + "gpio", "tool_analog_input_type_" + std::to_string(i), &tool_analog_input_types_copy_[i]));

    state_interfaces.emplace_back(hardware_interface::StateInterface(
        tf_prefix + "gpio", "tool_analog_input_" + std::to_string(i), &tool_analog_input_[i]));

    state_interfaces.emplace_back(hardware_interface::StateInterface(
        tf_prefix + "gpio", "standard_analog_input_" + std::to_string(i), &standard_analog_input_[i]));

    state_interfaces.emplace_back(hardware_interface::StateInterface(
        tf_prefix + "gpio", "standard_analog_output_" + std::to_string(i), &standard_analog_output_[i]));
  }

  state_interfaces.emplace_back(
      hardware_interface::StateInterface(tf_prefix + "gpio", "tool_output_voltage", &tool_output_voltage_copy_));

  state_interfaces.emplace_back(
      hardware_interface::StateInterface(tf_prefix + "gpio", "robot_mode", &robot_mode_copy_));

  state_interfaces.emplace_back(
      hardware_interface::StateInterface(tf_prefix + "gpio", "safety_mode", &safety_mode_copy_));

  state_interfaces.emplace_back(hardware_interface::StateInterface(tf_prefix + "gpio", "tool_mode", &tool_mode_copy_));

  state_interfaces.emplace_back(
      hardware_interface::StateInterface(tf_prefix + "gpio", "tool_output_current", &tool_output_current_));

  state_interfaces.emplace_back(
      hardware_interface::StateInterface(tf_prefix + "gpio", "tool_temperature", &tool_temperature_));

  state_interfaces.emplace_back(hardware_interface::StateInterface(tf_prefix + "system_interface", "initialized",
                                                                   &system_interface_initialized_));

  state_interfaces.emplace_back(
      hardware_interface::StateInterface(tf_prefix + "gpio", "program_running", &robot_program_running_copy_));

  state_interfaces.emplace_back(
      hardware_interface::StateInterface(tf_prefix + "tcp_pose", "position.x", &urcl_tcp_pose_[0]));
  state_interfaces.emplace_back(
      hardware_interface::StateInterface(tf_prefix + "tcp_pose", "position.y", &urcl_tcp_pose_[1]));
  state_interfaces.emplace_back(
      hardware_interface::StateInterface(tf_prefix + "tcp_pose", "position.z", &urcl_tcp_pose_[2]));
  state_interfaces.emplace_back(
      hardware_interface::StateInterface(tf_prefix + "tcp_pose", "orientation.x", &tcp_rotation_buffer.x));
  state_interfaces.emplace_back(
      hardware_interface::StateInterface(tf_prefix + "tcp_pose", "orientation.y", &tcp_rotation_buffer.y));
  state_interfaces.emplace_back(
      hardware_interface::StateInterface(tf_prefix + "tcp_pose", "orientation.z", &tcp_rotation_buffer.z));
  state_interfaces.emplace_back(
      hardware_interface::StateInterface(tf_prefix + "tcp_pose", "orientation.w", &tcp_rotation_buffer.w));

  state_interfaces.emplace_back(hardware_interface::StateInterface(
      tf_prefix + "get_robot_software_version", "get_version_major", &get_robot_software_version_major_));

  state_interfaces.emplace_back(hardware_interface::StateInterface(
      tf_prefix + "get_robot_software_version", "get_version_minor", &get_robot_software_version_minor_));

  state_interfaces.emplace_back(hardware_interface::StateInterface(
      tf_prefix + "get_robot_software_version", "get_version_bugfix", &get_robot_software_version_bugfix_));

  state_interfaces.emplace_back(hardware_interface::StateInterface(
      tf_prefix + "get_robot_software_version", "get_version_build", &get_robot_software_version_build_));

  return state_interfaces;
}

std::vector<hardware_interface::CommandInterface> URPositionHardwareInterface::export_command_interfaces()
{
  std::vector<hardware_interface::CommandInterface> command_interfaces;
  for (size_t i = 0; i < info_.joints.size(); ++i) {
    command_interfaces.emplace_back(hardware_interface::CommandInterface(
        info_.joints[i].name, hardware_interface::HW_IF_POSITION, &urcl_position_commands_[i]));

    command_interfaces.emplace_back(hardware_interface::CommandInterface(
        info_.joints[i].name, hardware_interface::HW_IF_VELOCITY, &urcl_velocity_commands_[i]));
  }
  // Obtain the tf_prefix from the urdf so that we can have the general interface multiple times
  // NOTE using the tf_prefix at this point is some kind of workaround. One should actually go through the list of gpio
  // command interface in info_ and match them accordingly
  const std::string tf_prefix = info_.hardware_parameters.at("tf_prefix");

  command_interfaces.emplace_back(
      hardware_interface::CommandInterface(tf_prefix + "gpio", "io_async_success", &io_async_success_));

  command_interfaces.emplace_back(hardware_interface::CommandInterface(
      tf_prefix + "speed_scaling", "target_speed_fraction_cmd", &target_speed_fraction_cmd_));

  command_interfaces.emplace_back(hardware_interface::CommandInterface(
      tf_prefix + "speed_scaling", "target_speed_fraction_async_success", &scaling_async_success_));

  command_interfaces.emplace_back(hardware_interface::CommandInterface(
      tf_prefix + "resend_robot_program", "resend_robot_program_cmd", &resend_robot_program_cmd_));

  command_interfaces.emplace_back(hardware_interface::CommandInterface(
      tf_prefix + "resend_robot_program", "resend_robot_program_async_success", &resend_robot_program_async_success_));
  command_interfaces.emplace_back(hardware_interface::CommandInterface(
      tf_prefix + "hand_back_control", "hand_back_control_cmd", &hand_back_control_cmd_));

  command_interfaces.emplace_back(hardware_interface::CommandInterface(
      tf_prefix + "hand_back_control", "hand_back_control_async_success", &hand_back_control_async_success_));

  command_interfaces.emplace_back(hardware_interface::CommandInterface(tf_prefix + "payload", "mass", &payload_mass_));
  command_interfaces.emplace_back(
      hardware_interface::CommandInterface(tf_prefix + "payload", "cog.x", &payload_center_of_gravity_[0]));
  command_interfaces.emplace_back(
      hardware_interface::CommandInterface(tf_prefix + "payload", "cog.y", &payload_center_of_gravity_[1]));
  command_interfaces.emplace_back(
      hardware_interface::CommandInterface(tf_prefix + "payload", "cog.z", &payload_center_of_gravity_[2]));
  command_interfaces.emplace_back(
      hardware_interface::CommandInterface(tf_prefix + "payload", "payload_async_success", &payload_async_success_));

  command_interfaces.emplace_back(tf_prefix + FORCE_MODE_GPIO, "task_frame_x", &force_mode_task_frame_[0]);
  command_interfaces.emplace_back(tf_prefix + FORCE_MODE_GPIO, "task_frame_y", &force_mode_task_frame_[1]);
  command_interfaces.emplace_back(tf_prefix + FORCE_MODE_GPIO, "task_frame_z", &force_mode_task_frame_[2]);
  command_interfaces.emplace_back(tf_prefix + FORCE_MODE_GPIO, "task_frame_rx", &force_mode_task_frame_[3]);
  command_interfaces.emplace_back(tf_prefix + FORCE_MODE_GPIO, "task_frame_ry", &force_mode_task_frame_[4]);
  command_interfaces.emplace_back(tf_prefix + FORCE_MODE_GPIO, "task_frame_rz", &force_mode_task_frame_[5]);
  command_interfaces.emplace_back(tf_prefix + FORCE_MODE_GPIO, "selection_vector_x", &force_mode_selection_vector_[0]);
  command_interfaces.emplace_back(tf_prefix + FORCE_MODE_GPIO, "selection_vector_y", &force_mode_selection_vector_[1]);
  command_interfaces.emplace_back(tf_prefix + FORCE_MODE_GPIO, "selection_vector_z", &force_mode_selection_vector_[2]);
  command_interfaces.emplace_back(tf_prefix + FORCE_MODE_GPIO, "selection_vector_rx", &force_mode_selection_vector_[3]);
  command_interfaces.emplace_back(tf_prefix + FORCE_MODE_GPIO, "selection_vector_ry", &force_mode_selection_vector_[4]);
  command_interfaces.emplace_back(tf_prefix + FORCE_MODE_GPIO, "selection_vector_rz", &force_mode_selection_vector_[5]);
  command_interfaces.emplace_back(tf_prefix + FORCE_MODE_GPIO, "wrench_x", &force_mode_wrench_[0]);
  command_interfaces.emplace_back(tf_prefix + FORCE_MODE_GPIO, "wrench_y", &force_mode_wrench_[1]);
  command_interfaces.emplace_back(tf_prefix + FORCE_MODE_GPIO, "wrench_z", &force_mode_wrench_[2]);
  command_interfaces.emplace_back(tf_prefix + FORCE_MODE_GPIO, "wrench_rx", &force_mode_wrench_[3]);
  command_interfaces.emplace_back(tf_prefix + FORCE_MODE_GPIO, "wrench_ry", &force_mode_wrench_[4]);
  command_interfaces.emplace_back(tf_prefix + FORCE_MODE_GPIO, "wrench_rz", &force_mode_wrench_[5]);
  command_interfaces.emplace_back(tf_prefix + FORCE_MODE_GPIO, "type", &force_mode_type_);
  command_interfaces.emplace_back(tf_prefix + FORCE_MODE_GPIO, "limits_x", &force_mode_limits_[0]);
  command_interfaces.emplace_back(tf_prefix + FORCE_MODE_GPIO, "limits_y", &force_mode_limits_[1]);
  command_interfaces.emplace_back(tf_prefix + FORCE_MODE_GPIO, "limits_z", &force_mode_limits_[2]);
  command_interfaces.emplace_back(tf_prefix + FORCE_MODE_GPIO, "limits_rx", &force_mode_limits_[3]);
  command_interfaces.emplace_back(tf_prefix + FORCE_MODE_GPIO, "limits_ry", &force_mode_limits_[4]);
  command_interfaces.emplace_back(tf_prefix + FORCE_MODE_GPIO, "limits_rz", &force_mode_limits_[5]);
  command_interfaces.emplace_back(tf_prefix + FORCE_MODE_GPIO, "force_mode_async_success", &force_mode_async_success_);
  command_interfaces.emplace_back(tf_prefix + FORCE_MODE_GPIO, "disable_cmd", &force_mode_disable_cmd_);
  command_interfaces.emplace_back(tf_prefix + FORCE_MODE_GPIO, "damping", &force_mode_damping_);
  command_interfaces.emplace_back(tf_prefix + FORCE_MODE_GPIO, "gain_scaling", &force_mode_gain_scaling_);

  for (size_t i = 0; i < 18; ++i) {
    command_interfaces.emplace_back(hardware_interface::CommandInterface(
        tf_prefix + "gpio", "standard_digital_output_cmd_" + std::to_string(i), &standard_dig_out_bits_cmd_[i]));
  }

  for (size_t i = 0; i < 2; ++i) {
    command_interfaces.emplace_back(hardware_interface::CommandInterface(
        tf_prefix + "gpio", "standard_analog_output_cmd_" + std::to_string(i), &standard_analog_output_cmd_[i]));
  }
  command_interfaces.emplace_back(
      hardware_interface::CommandInterface(tf_prefix + "gpio", "analog_output_domain_cmd", &analog_output_domain_cmd_));

  command_interfaces.emplace_back(
      hardware_interface::CommandInterface(tf_prefix + "gpio", "tool_voltage_cmd", &tool_voltage_cmd_));

  command_interfaces.emplace_back(
      hardware_interface::CommandInterface(tf_prefix + "zero_ftsensor", "zero_ftsensor_cmd", &zero_ftsensor_cmd_));

  command_interfaces.emplace_back(hardware_interface::CommandInterface(
      tf_prefix + "zero_ftsensor", "zero_ftsensor_async_success", &zero_ftsensor_async_success_));

  command_interfaces.emplace_back(hardware_interface::CommandInterface(
      tf_prefix + FREEDRIVE_MODE_GPIO, "async_success", &freedrive_mode_async_success_));

  command_interfaces.emplace_back(hardware_interface::CommandInterface(
      tf_prefix + FREEDRIVE_MODE_GPIO, "enable", &freedrive_mode_enable_));

  command_interfaces.emplace_back(hardware_interface::CommandInterface(
      tf_prefix + FREEDRIVE_MODE_GPIO, "abort", &freedrive_mode_abort_));

  command_interfaces.emplace_back(hardware_interface::CommandInterface(tf_prefix + PASSTHROUGH_GPIO, "transfer_state",
                                                                       &passthrough_trajectory_transfer_state_));

  command_interfaces.emplace_back(hardware_interface::CommandInterface(tf_prefix + PASSTHROUGH_GPIO, "time_from_start",
                                                                       &passthrough_trajectory_time_from_start_));
  command_interfaces.emplace_back(
      hardware_interface::CommandInterface(tf_prefix + PASSTHROUGH_GPIO, "abort", &passthrough_trajectory_abort_));

  for (size_t i = 0; i < 6; ++i) {
    command_interfaces.emplace_back(hardware_interface::CommandInterface(tf_prefix + PASSTHROUGH_GPIO,
                                                                         "setpoint_positions_" + std::to_string(i),
                                                                         &passthrough_trajectory_positions_[i]));
  }

  for (size_t i = 0; i < 6; ++i) {
    command_interfaces.emplace_back(hardware_interface::CommandInterface(tf_prefix + PASSTHROUGH_GPIO,
                                                                         "setpoint_velocities_" + std::to_string(i),
                                                                         &passthrough_trajectory_velocities_[i]));
  }

  for (size_t i = 0; i < 6; ++i) {
    command_interfaces.emplace_back(hardware_interface::CommandInterface(tf_prefix + PASSTHROUGH_GPIO,
                                                                         "setpoint_accelerations_" + std::to_string(i),
                                                                         &passthrough_trajectory_accelerations_[i]));
  }

  return command_interfaces;
}

hardware_interface::CallbackReturn
URPositionHardwareInterface::on_configure(const rclcpp_lifecycle::State& previous_state)
{
  RCLCPP_INFO(rclcpp::get_logger("URPositionHardwareInterface"), "Starting ...please wait...");

  // The robot's IP address.
  const std::string robot_ip = info_.hardware_parameters["robot_ip"];
  // Path to the urscript code that will be sent to the robot
  const std::string script_filename = info_.hardware_parameters["script_filename"];
  // Path to the file containing the recipe used for requesting RTDE outputs.
  const std::string output_recipe_filename = info_.hardware_parameters["output_recipe_filename"];
  // Path to the file containing the recipe used for requesting RTDE inputs.
  const std::string input_recipe_filename = info_.hardware_parameters["input_recipe_filename"];
  // Start robot in headless mode. This does not require the 'External Control' URCap to be running
  // on the robot, but this will send the URScript to the robot directly. On e-Series robots this
  // requires the robot to run in 'remote-control' mode.
  const bool headless_mode =
      (info_.hardware_parameters["headless_mode"] == "true") || (info_.hardware_parameters["headless_mode"] == "True");
  // Port that will be opened to communicate between the driver and the robot controller.
  const int reverse_port = stoi(info_.hardware_parameters["reverse_port"]);
  // The driver will offer an interface to receive the program's URScript on this port.
  const int script_sender_port = stoi(info_.hardware_parameters["script_sender_port"]);

  // The ip address of the host the driver runs on
  std::string reverse_ip = info_.hardware_parameters["reverse_ip"];
  if (reverse_ip == "0.0.0.0") {
    reverse_ip = "";
  }

  // Port (on the host pc) of the trajectory interface
  const int trajectory_port = stoi(info_.hardware_parameters["trajectory_port"]);

  // Port (on the host PC) that will be used to forward script commands from the driver to the robot
  const int script_command_port = stoi(info_.hardware_parameters["script_command_port"]);

  // Enables non_blocking_read mode. Should only be used with combined_robot_hw. Disables error generated when read
  // returns without any data, sets the read timeout to zero, and synchronises read/write operations. Enabling this when
  // not used with combined_robot_hw can suppress important errors and affect real-time performance.
  non_blocking_read_ = (info_.hardware_parameters["non_blocking_read"] == "true") ||
                       (info_.hardware_parameters["non_blocking_read"] == "True");

  // Specify gain for servoing to position in joint space.
  // A higher gain can sharpen the trajectory.
  const int servoj_gain = stoi(info_.hardware_parameters["servoj_gain"]);
  // Specify lookahead time for servoing to position in joint space.
  // A longer lookahead time can smooth the trajectory.
  const double servoj_lookahead_time = stod(info_.hardware_parameters["servoj_lookahead_time"]);

  const bool use_tool_communication = (info_.hardware_parameters["use_tool_communication"] == "true") ||
                                      (info_.hardware_parameters["use_tool_communication"] == "True");

  // Hash of the calibration reported by the robot. This is used for validating the robot
  // description is using the correct calibration. If the robot's calibration doesn't match this
  // hash, an error will be printed. You can use the robot as usual, however Cartesian poses of the
  // endeffector might be inaccurate. See the "ur_calibration" package on help how to generate your
  // own hash matching your actual robot.
  const std::string calibration_checksum = info_.hardware_parameters["kinematics/hash"];

  std::unique_ptr<urcl::ToolCommSetup> tool_comm_setup;
  if (use_tool_communication) {
    tool_comm_setup = std::make_unique<urcl::ToolCommSetup>();

    using ToolVoltageT = std::underlying_type<urcl::ToolVoltage>::type;

    // Tool voltage that will be set as soon as the UR-Program on the robot is started. Note: This
    // parameter is only evaluated, when the parameter "use_tool_communication" is set to TRUE.
    // Then, this parameter is required.}
    const ToolVoltageT tool_voltage = std::stoi(info_.hardware_parameters["tool_voltage"]);
    tool_comm_setup->setToolVoltage(static_cast<urcl::ToolVoltage>(tool_voltage));

    using ParityT = std::underlying_type<urcl::Parity>::type;

    // Parity used for tool communication. Will be set as soon as the UR-Program on the robot is
    // started. Can be 0 (None), 1 (odd) and 2 (even).
    //
    // Note: This parameter is only evaluated, when the parameter "use_tool_communication"
    // is set to TRUE.  Then, this parameter is required.
    const ParityT parity = std::stoi(info_.hardware_parameters["tool_parity"]);
    tool_comm_setup->setParity(static_cast<urcl::Parity>(parity));

    // Baud rate used for tool communication. Will be set as soon as the UR-Program on the robot is
    // started. See UR documentation for valid baud rates.
    //
    // Note: This parameter is only evaluated, when the parameter "use_tool_communication"
    // is set to TRUE.  Then, this parameter is required.
    const int baud_rate = std::stoi(info_.hardware_parameters["tool_baud_rate"]);
    tool_comm_setup->setBaudRate(static_cast<uint32_t>(baud_rate));

    // Number of stop bits used for tool communication. Will be set as soon as the UR-Program on the robot is
    // started. Can be 1 or 2.
    //
    // Note: This parameter is only evaluated, when the parameter "use_tool_communication"
    // is set to TRUE.  Then, this parameter is required.
    const int stop_bits = std::stoi(info_.hardware_parameters["tool_stop_bits"]);
    tool_comm_setup->setStopBits(static_cast<uint32_t>(stop_bits));

    // Number of idle chars for the RX unit used for tool communication. Will be set as soon as the UR-Program on the
    // robot is started. Valid values: min=1.0, max=40.0
    //
    // Note: This parameter is only evaluated, when the parameter "use_tool_communication"
    // is set to TRUE.  Then, this parameter is required.
    const int rx_idle_chars = std::stoi(info_.hardware_parameters["tool_rx_idle_chars"]);
    tool_comm_setup->setRxIdleChars(rx_idle_chars);

    // Number of idle chars for the TX unit used for tool communication. Will be set as soon as the UR-Program on the
    // robot is started. Valid values: min=0.0, max=40.0
    //
    // Note: This parameter is only evaluated, when the parameter "use_tool_communication"
    // is set to TRUE.  Then, this parameter is required.
    const int tx_idle_chars = std::stoi(info_.hardware_parameters["tool_tx_idle_chars"]);
    tool_comm_setup->setTxIdleChars(tx_idle_chars);
  }

  // Obtain the tf_prefix which is needed for the logging handler so that log messages from different arms are
  // distiguishable in the log
  const std::string tf_prefix = info_.hardware_parameters.at("tf_prefix");
  RCLCPP_INFO(rclcpp::get_logger("URPositionHardwareInterface"), "Initializing driver...");
  registerUrclLogHandler(tf_prefix);
  try {
    rtde_comm_has_been_started_ = false;
    ur_driver_ = std::make_unique<urcl::UrDriver>(
        robot_ip, script_filename, output_recipe_filename, input_recipe_filename,
        std::bind(&URPositionHardwareInterface::handleRobotProgramState, this, std::placeholders::_1), headless_mode,
        std::move(tool_comm_setup), (uint32_t)reverse_port, (uint32_t)script_sender_port, servoj_gain,
        servoj_lookahead_time, non_blocking_read_, reverse_ip, trajectory_port, script_command_port);
  } catch (urcl::ToolCommNotAvailable& e) {
    RCLCPP_FATAL_STREAM(rclcpp::get_logger("URPositionHardwareInterface"), "See parameter use_tool_communication");

    return hardware_interface::CallbackReturn::ERROR;
  } catch (urcl::UrException& e) {
    RCLCPP_FATAL_STREAM(rclcpp::get_logger("URPositionHardwareInterface"), e.what());
    return hardware_interface::CallbackReturn::ERROR;
  }
  // Timeout before the reverse interface will be dropped by the robot
  receive_timeout_ = urcl::RobotReceiveTimeout::sec(std::stof(info_.hardware_parameters["robot_receive_timeout"]));

  RCLCPP_INFO(rclcpp::get_logger("URPositionHardwareInterface"), "Calibration checksum: '%s'.",
              calibration_checksum.c_str());
  // check calibration
  // https://github.com/UniversalRobots/Universal_Robots_ROS_Driver/blob/c3378599d5fa73a261328b326392e847f312ab6b/ur_robot_driver/src/hardware_interface.cpp#L296-L309
  if (ur_driver_->checkCalibration(calibration_checksum)) {
    RCLCPP_INFO(rclcpp::get_logger("URPositionHardwareInterface"), "Calibration checked successfully.");
  } else {
    RCLCPP_ERROR_STREAM(rclcpp::get_logger("URPositionHardwareInterface"),

                        "The calibration parameters of the connected robot don't match the ones from the given "
                        "kinematics config file. Please be aware that this can lead to critical inaccuracies of tcp "
                        "positions. Use the ur_calibration tool to extract the correct calibration from the robot and "
                        "pass that into the description. See "
                        "[https://github.com/UniversalRobots/Universal_Robots_ROS2_Driver/blob/main/ur_calibration/"
                        "README.md] for details.");
  }

  // Export version information to state interfaces
  urcl::VersionInformation version_info = ur_driver_->getVersion();
  get_robot_software_version_major_ = version_info.major;
  get_robot_software_version_minor_ = version_info.minor;
  get_robot_software_version_build_ = version_info.build;
  get_robot_software_version_bugfix_ = version_info.bugfix;

  async_thread_ = std::make_shared<std::thread>(&URPositionHardwareInterface::asyncThread, this);

  RCLCPP_INFO(rclcpp::get_logger("URPositionHardwareInterface"), "System successfully started!");

  ur_driver_->registerTrajectoryDoneCallback(
      std::bind(&URPositionHardwareInterface::trajectory_done_callback, this, std::placeholders::_1));

  return hardware_interface::CallbackReturn::SUCCESS;
}

hardware_interface::CallbackReturn
URPositionHardwareInterface::on_activate(const rclcpp_lifecycle::State& previous_state)
{
  RCLCPP_INFO(rclcpp::get_logger("URPositionHardwareInterface"), "Activating HW interface");

  for (size_t i = 0; i < 6; i++) {
    force_mode_task_frame_[i] = NO_NEW_CMD_;
    force_mode_selection_vector_[i] = static_cast<uint32_t>(NO_NEW_CMD_);
    force_mode_wrench_[i] = NO_NEW_CMD_;
    force_mode_limits_[i] = NO_NEW_CMD_;
  }
  force_mode_type_ = static_cast<unsigned int>(NO_NEW_CMD_);
  return hardware_interface::CallbackReturn::SUCCESS;
}

hardware_interface::CallbackReturn
URPositionHardwareInterface::on_cleanup(const rclcpp_lifecycle::State& previous_state)
{
  RCLCPP_INFO(rclcpp::get_logger("URPositionHardwareInterface"), "Stopping ...please wait...");

  if (async_thread_) {
    async_thread_shutdown_ = true;
    async_thread_->join();
    async_thread_.reset();
  }

  ur_driver_.reset();

  unregisterUrclLogHandler();

  RCLCPP_INFO(rclcpp::get_logger("URPositionHardwareInterface"), "System successfully stopped!");

  return hardware_interface::CallbackReturn::SUCCESS;
}

template <typename T>
void URPositionHardwareInterface::readData(const std::unique_ptr<rtde::DataPackage>& data_pkg,
                                           const std::string& var_name, T& data)
{
  if (!data_pkg->getData(var_name, data)) {
    // This throwing should never happen unless misconfigured
    std::string error_msg = "Did not find '" + var_name + "' in data sent from robot. This should not happen!";
    throw std::runtime_error(error_msg);
  }
}

template <typename T, size_t N>
void URPositionHardwareInterface::readBitsetData(const std::unique_ptr<rtde::DataPackage>& data_pkg,
                                                 const std::string& var_name, std::bitset<N>& data)
{
  if (!data_pkg->getData<T, N>(var_name, data)) {
    // This throwing should never happen unless misconfigured
    std::string error_msg = "Did not find '" + var_name + "' in data sent from robot. This should not happen!";
    throw std::runtime_error(error_msg);
  }
}

void URPositionHardwareInterface::asyncThread()
{
  async_thread_shutdown_ = false;
  while (!async_thread_shutdown_) {
    if (initialized_) {
      //        RCLCPP_INFO(rclcpp::get_logger("URPositionHardwareInterface"), "Initialized in async thread");
      checkAsyncIO();
    }
    std::this_thread::sleep_for(std::chrono::nanoseconds(20000000));
  }
}

hardware_interface::return_type URPositionHardwareInterface::read(const rclcpp::Time& time,
                                                                  const rclcpp::Duration& period)
{
  // We want to start the rtde comm the latest point possible due to the delay times arising from setting up the
  // communication with multiple arms
  if (!rtde_comm_has_been_started_) {
    ur_driver_->startRTDECommunication();
    rtde_comm_has_been_started_ = true;
  }
  std::unique_ptr<rtde::DataPackage> data_pkg = ur_driver_->getDataPackage();

  if (data_pkg) {
    packet_read_ = true;
    readData(data_pkg, "actual_q", urcl_joint_positions_);
    readData(data_pkg, "actual_qd", urcl_joint_velocities_);
    readData(data_pkg, "actual_current", urcl_joint_efforts_);

    readData(data_pkg, "target_speed_fraction", target_speed_fraction_);
    readData(data_pkg, "speed_scaling", speed_scaling_);
    readData(data_pkg, "runtime_state", runtime_state_);
    readData(data_pkg, "actual_TCP_force", urcl_ft_sensor_measurements_);
    readData(data_pkg, "actual_TCP_pose", urcl_tcp_pose_);
    readData(data_pkg, "standard_analog_input0", standard_analog_input_[0]);
    readData(data_pkg, "standard_analog_input1", standard_analog_input_[1]);
    readData(data_pkg, "standard_analog_output0", standard_analog_output_[0]);
    readData(data_pkg, "standard_analog_output1", standard_analog_output_[1]);
    readData(data_pkg, "tool_mode", tool_mode_);
    readData(data_pkg, "tool_analog_input0", tool_analog_input_[0]);
    readData(data_pkg, "tool_analog_input1", tool_analog_input_[1]);
    readData(data_pkg, "tool_output_voltage", tool_output_voltage_);
    readData(data_pkg, "tool_output_current", tool_output_current_);
    readData(data_pkg, "tool_temperature", tool_temperature_);
    readData(data_pkg, "robot_mode", robot_mode_);
    readData(data_pkg, "safety_mode", safety_mode_);
    readBitsetData<uint32_t>(data_pkg, "robot_status_bits", robot_status_bits_);
    readBitsetData<uint32_t>(data_pkg, "safety_status_bits", safety_status_bits_);
    readBitsetData<uint64_t>(data_pkg, "actual_digital_input_bits", actual_dig_in_bits_);
    readBitsetData<uint64_t>(data_pkg, "actual_digital_output_bits", actual_dig_out_bits_);
    readBitsetData<uint32_t>(data_pkg, "analog_io_types", analog_io_types_);
    readBitsetData<uint32_t>(data_pkg, "tool_analog_input_types", tool_analog_input_types_);

    // required transforms
    extractToolPose();
    transformForceTorque();

    // TODO(anyone): logic for sending other stuff to higher level interface

    // pausing state follows runtime state when pausing
    if (runtime_state_ == static_cast<uint32_t>(rtde::RUNTIME_STATE::PAUSED)) {
      pausing_state_ = PausingState::PAUSED;
    } else if (runtime_state_ == static_cast<uint32_t>(rtde::RUNTIME_STATE::PLAYING) &&
               pausing_state_ == PausingState::PAUSED) {
      // When the robot resumed program execution and pausing state was PAUSED, we enter RAMPUP
      speed_scaling_combined_ = 0.0;
      pausing_state_ = PausingState::RAMPUP;
    }

    if (pausing_state_ == PausingState::RAMPUP) {
      double speed_scaling_ramp = speed_scaling_combined_ + pausing_ramp_up_increment_;
      speed_scaling_combined_ = std::min(speed_scaling_ramp, speed_scaling_ * target_speed_fraction_);

      if (speed_scaling_ramp > speed_scaling_ * target_speed_fraction_) {
        pausing_state_ = PausingState::RUNNING;
      }
    } else if (runtime_state_ == static_cast<uint32_t>(rtde::RUNTIME_STATE::RESUMING)) {
      // We have to keep speed scaling on ROS side at 0 during RESUMING to prevent controllers from
      // continuing to interpolate
      speed_scaling_combined_ = 0.0;
    } else {
      // Normal case
      speed_scaling_combined_ = speed_scaling_ * target_speed_fraction_;
    }

    if (first_pass_ && !initialized_) {
      initAsyncIO();
      // initialize commands
      urcl_position_commands_ = urcl_position_commands_old_ = urcl_joint_positions_;
      urcl_velocity_commands_ = { { 0.0, 0.0, 0.0, 0.0, 0.0, 0.0 } };
      target_speed_fraction_cmd_ = NO_NEW_CMD_;
      resend_robot_program_cmd_ = NO_NEW_CMD_;
      zero_ftsensor_cmd_ = NO_NEW_CMD_;
      hand_back_control_cmd_ = NO_NEW_CMD_;
<<<<<<< HEAD
      freedrive_mode_abort_ = NO_NEW_CMD_;
      freedrive_mode_enable_ = NO_NEW_CMD_;
=======
      force_mode_disable_cmd_ = NO_NEW_CMD_;
>>>>>>> d8517e74
      initialized_ = true;
    }

    updateNonDoubleValues();

    return hardware_interface::return_type::OK;
  }
  if (!non_blocking_read_)
    RCLCPP_ERROR(rclcpp::get_logger("URPositionHardwareInterface"), "Unable to read from hardware...");
  // TODO(anyone): could not read from the driver --> return ERROR --> on error will be called
  return hardware_interface::return_type::OK;
}

hardware_interface::return_type URPositionHardwareInterface::write(const rclcpp::Time& time,
                                                                   const rclcpp::Duration& period)
{
  // If there is no interpreting program running on the robot, we do not want to send anything.
  // TODO(anyone): We would still like to disable the controllers requiring a writable interface. In ROS1
  // this was done externally using the controller_stopper.
  if ((runtime_state_ == static_cast<uint32_t>(rtde::RUNTIME_STATE::PLAYING) ||
       runtime_state_ == static_cast<uint32_t>(rtde::RUNTIME_STATE::PAUSING)) &&
      robot_program_running_ && (!non_blocking_read_ || packet_read_)) {
    if (position_controller_running_) {
      ur_driver_->writeJointCommand(urcl_position_commands_, urcl::comm::ControlMode::MODE_SERVOJ, receive_timeout_);

    } else if (velocity_controller_running_) {
      ur_driver_->writeJointCommand(urcl_velocity_commands_, urcl::comm::ControlMode::MODE_SPEEDJ, receive_timeout_);

    } else if (freedrive_mode_controller_running_ && freedrive_activated_) {
      ur_driver_->writeFreedriveControlMessage(urcl::control::FreedriveControlMessage::FREEDRIVE_NOOP);

    } else if (passthrough_trajectory_controller_running_) {
      ur_driver_->writeTrajectoryControlMessage(urcl::control::TrajectoryControlMessage::TRAJECTORY_NOOP);
      check_passthrough_trajectory_controller();
    } else {
      ur_driver_->writeKeepalive();

      if (!std::isnan(force_mode_task_frame_[0]) && !std::isnan(force_mode_selection_vector_[0]) &&
          !std::isnan(force_mode_wrench_[0]) && !std::isnan(force_mode_type_) && !std::isnan(force_mode_limits_[0]) &&
          !std::isnan(force_mode_damping_) && !std::isnan(force_mode_gain_scaling_) && ur_driver_ != nullptr) {
        start_force_mode();
      } else if (!std::isnan(force_mode_disable_cmd_) && ur_driver_ != nullptr && force_mode_async_success_ == 2.0) {
        stop_force_mode();
      }
    }

    packet_read_ = false;
  }

  return hardware_interface::return_type::OK;
}

void URPositionHardwareInterface::handleRobotProgramState(bool program_running)
{
  robot_program_running_ = program_running;
}

void URPositionHardwareInterface::initAsyncIO()
{
  for (size_t i = 0; i < 18; ++i) {
    standard_dig_out_bits_cmd_[i] = NO_NEW_CMD_;
  }

  for (size_t i = 0; i < 2; ++i) {
    standard_analog_output_cmd_[i] = NO_NEW_CMD_;
  }

  analog_output_domain_cmd_ = NO_NEW_CMD_;

  tool_voltage_cmd_ = NO_NEW_CMD_;

  payload_mass_ = NO_NEW_CMD_;
  payload_center_of_gravity_ = { NO_NEW_CMD_, NO_NEW_CMD_, NO_NEW_CMD_ };
}

void URPositionHardwareInterface::checkAsyncIO()
{
  if (!rtde_comm_has_been_started_) {
    return;
  }
  for (size_t i = 0; i < 18; ++i) {
    if (!std::isnan(standard_dig_out_bits_cmd_[i]) && ur_driver_ != nullptr) {
      if (i <= 7) {
        io_async_success_ =
            ur_driver_->getRTDEWriter().sendStandardDigitalOutput(i, static_cast<bool>(standard_dig_out_bits_cmd_[i]));
      } else if (i <= 15) {
        io_async_success_ = ur_driver_->getRTDEWriter().sendConfigurableDigitalOutput(
            static_cast<uint8_t>(i - 8), static_cast<bool>(standard_dig_out_bits_cmd_[i]));
      } else {
        io_async_success_ = ur_driver_->getRTDEWriter().sendToolDigitalOutput(
            static_cast<uint8_t>(i - 16), static_cast<bool>(standard_dig_out_bits_cmd_[i]));
      }
      standard_dig_out_bits_cmd_[i] = NO_NEW_CMD_;
    }
  }

  for (size_t i = 0; i < 2; ++i) {
    if (!std::isnan(standard_analog_output_cmd_[i]) && ur_driver_ != nullptr) {
      urcl::AnalogOutputType domain = urcl::AnalogOutputType::SET_ON_TEACH_PENDANT;
      if (!std::isnan(analog_output_domain_cmd_) && ur_driver_ != nullptr) {
        domain = static_cast<urcl::AnalogOutputType>(analog_output_domain_cmd_);
        analog_output_domain_cmd_ = NO_NEW_CMD_;
      }
      io_async_success_ =
          ur_driver_->getRTDEWriter().sendStandardAnalogOutput(i, standard_analog_output_cmd_[i], domain);
      standard_analog_output_cmd_[i] = NO_NEW_CMD_;
    }
  }

  if (!std::isnan(tool_voltage_cmd_) && ur_driver_ != nullptr) {
    io_async_success_ = ur_driver_->setToolVoltage(static_cast<urcl::ToolVoltage>(tool_voltage_cmd_));
    tool_voltage_cmd_ = NO_NEW_CMD_;
  }

  if (!std::isnan(target_speed_fraction_cmd_) && ur_driver_ != nullptr) {
    scaling_async_success_ = ur_driver_->getRTDEWriter().sendSpeedSlider(target_speed_fraction_cmd_);
    target_speed_fraction_cmd_ = NO_NEW_CMD_;
  }

  if (!std::isnan(resend_robot_program_cmd_) && ur_driver_ != nullptr) {
    try {
      resend_robot_program_async_success_ = ur_driver_->sendRobotProgram();
    } catch (const urcl::UrException& e) {
      RCLCPP_ERROR(rclcpp::get_logger("URPositionHardwareInterface"), "Service Call failed: '%s'", e.what());
    }
    resend_robot_program_cmd_ = NO_NEW_CMD_;
  }

  if (!std::isnan(hand_back_control_cmd_) && ur_driver_ != nullptr) {
    robot_program_running_ = false;
    hand_back_control_async_success_ = true;
    hand_back_control_cmd_ = NO_NEW_CMD_;
  }

  if (!std::isnan(payload_mass_) && !std::isnan(payload_center_of_gravity_[0]) &&
      !std::isnan(payload_center_of_gravity_[1]) && !std::isnan(payload_center_of_gravity_[2]) &&
      ur_driver_ != nullptr) {
    payload_async_success_ = ur_driver_->setPayload(payload_mass_, payload_center_of_gravity_);
    payload_mass_ = NO_NEW_CMD_;
    payload_center_of_gravity_ = { NO_NEW_CMD_, NO_NEW_CMD_, NO_NEW_CMD_ };
  }

  if (!std::isnan(zero_ftsensor_cmd_) && ur_driver_ != nullptr) {
    zero_ftsensor_async_success_ = ur_driver_->zeroFTSensor();
    zero_ftsensor_cmd_ = NO_NEW_CMD_;
  }

  if (!std::isnan(freedrive_mode_enable_) && ur_driver_ != nullptr) {
    RCLCPP_INFO(get_logger(), "Starting freedrive mode.");
    freedrive_mode_async_success_ =
        ur_driver_->writeFreedriveControlMessage(urcl::control::FreedriveControlMessage::FREEDRIVE_START);
    freedrive_mode_enable_ = NO_NEW_CMD_;
    freedrive_activated_ = true;
  }

  if (!std::isnan(freedrive_mode_abort_) && freedrive_mode_abort_ == 1.0 && freedrive_activated_ &&
      ur_driver_ != nullptr) {
    RCLCPP_INFO(get_logger(), "Stopping freedrive mode.");
    freedrive_mode_async_success_ =
        ur_driver_->writeFreedriveControlMessage(urcl::control::FreedriveControlMessage::FREEDRIVE_STOP);
    freedrive_activated_ = false;
    freedrive_mode_abort_ = NO_NEW_CMD_;
}
}

void URPositionHardwareInterface::updateNonDoubleValues()
{
  for (size_t i = 0; i < 18; ++i) {
    actual_dig_out_bits_copy_[i] = static_cast<double>(actual_dig_out_bits_[i]);
    actual_dig_in_bits_copy_[i] = static_cast<double>(actual_dig_in_bits_[i]);
  }

  for (size_t i = 0; i < 11; ++i) {
    safety_status_bits_copy_[i] = static_cast<double>(safety_status_bits_[i]);
  }

  for (size_t i = 0; i < 4; ++i) {
    analog_io_types_copy_[i] = static_cast<double>(analog_io_types_[i]);
    robot_status_bits_copy_[i] = static_cast<double>(robot_status_bits_[i]);
  }

  for (size_t i = 0; i < 2; ++i) {
    tool_analog_input_types_copy_[i] = static_cast<double>(tool_analog_input_types_[i]);
  }

  tool_output_voltage_copy_ = static_cast<double>(tool_output_voltage_);
  robot_mode_copy_ = static_cast<double>(robot_mode_);
  safety_mode_copy_ = static_cast<double>(safety_mode_);
  tool_mode_copy_ = static_cast<double>(tool_mode_);
  system_interface_initialized_ = initialized_ ? 1.0 : 0.0;
  robot_program_running_copy_ = robot_program_running_ ? 1.0 : 0.0;
}

void URPositionHardwareInterface::transformForceTorque()
{
  // imported from ROS1 driver - hardware_interface.cpp#L867-L876
  tcp_force_.setValue(urcl_ft_sensor_measurements_[0], urcl_ft_sensor_measurements_[1],
                      urcl_ft_sensor_measurements_[2]);
  tcp_torque_.setValue(urcl_ft_sensor_measurements_[3], urcl_ft_sensor_measurements_[4],
                       urcl_ft_sensor_measurements_[5]);

  tcp_force_ = tf2::quatRotate(tcp_rotation_quat_.inverse(), tcp_force_);
  tcp_torque_ = tf2::quatRotate(tcp_rotation_quat_.inverse(), tcp_torque_);

  urcl_ft_sensor_measurements_ = { tcp_force_.x(),  tcp_force_.y(),  tcp_force_.z(),
                                   tcp_torque_.x(), tcp_torque_.y(), tcp_torque_.z() };
}

void URPositionHardwareInterface::extractToolPose()
{
  // imported from ROS1 driver hardware_interface.cpp#L911-L928
  double tcp_angle =
      std::sqrt(std::pow(urcl_tcp_pose_[3], 2) + std::pow(urcl_tcp_pose_[4], 2) + std::pow(urcl_tcp_pose_[5], 2));

  tf2::Vector3 rotation_vec(urcl_tcp_pose_[3], urcl_tcp_pose_[4], urcl_tcp_pose_[5]);
  if (tcp_angle > 1e-16) {
    tcp_rotation_quat_.setRotation(rotation_vec.normalized(), tcp_angle);
  } else {
    tcp_rotation_quat_.setValue(0.0, 0.0, 0.0, 1.0);  // default Quaternion is 0,0,0,0 which is invalid
  }
  tcp_rotation_buffer.set(tcp_rotation_quat_);
}

hardware_interface::return_type URPositionHardwareInterface::prepare_command_mode_switch(
   const std::vector<std::string>& start_interfaces, const std::vector<std::string>& stop_interfaces)
{
  hardware_interface::return_type ret_val = hardware_interface::return_type::OK;

  start_modes_ = std::vector<std::vector<std::string>>(info_.joints.size());
  stop_modes_ = std::vector<std::vector<uint>>(info_.joints.size());
  std::vector<std::vector<std::string>> control_modes(info_.joints.size());
  const std::string tf_prefix = info_.hardware_parameters.at("tf_prefix");

  // Assess current state
  for (auto i = 0u; i < info_.joints.size(); i++) {
    if (position_controller_running_) {
      control_modes[i] = { hardware_interface::HW_IF_POSITION };
    }
    if (velocity_controller_running_) {
      control_modes[i] = { hardware_interface::HW_IF_VELOCITY };
    }
    if (force_mode_controller_running_) {
      control_modes[i].push_back(FORCE_MODE_GPIO);
    }
    if (passthrough_trajectory_controller_running_) {
      control_modes[i].push_back(PASSTHROUGH_GPIO);
    }
    if (freedrive_mode_controller_running_) {
      control_modes[i] = FREEDRIVE_MODE_GPIO;
    }
  }

  if (!std::all_of(start_modes_.begin() + 1, start_modes_.end(),
                   [&](const std::vector<std::string>& other) { return other == start_modes_[0]; })) {
    RCLCPP_ERROR(get_logger(), "Start modes of all joints have to be the same.");
    return hardware_interface::return_type::ERROR;
  }

  // Starting interfaces
  // If a joint has been reserved already, raise an error.
  // Modes that are not directly mapped to a single joint such as force_mode reserve all joints.
  for (const auto& key : start_interfaces) {
    for (auto i = 0u; i < info_.joints.size(); i++) {
      if (key == info_.joints[i].name + "/" + hardware_interface::HW_IF_POSITION) {
        if (!start_modes_[i].empty()) {
          RCLCPP_ERROR(get_logger(), "Attempting to start position control while there is another control mode already "
                                     "requested.");
          return hardware_interface::return_type::ERROR;
        }
        start_modes_[i] = { hardware_interface::HW_IF_POSITION };
      } else if (key == info_.joints[i].name + "/" + hardware_interface::HW_IF_VELOCITY) {
        if (!start_modes_[i].empty()) {
          RCLCPP_ERROR(get_logger(), "Attempting to start velocity control while there is another control mode already "
                                     "requested.");
          return hardware_interface::return_type::ERROR;
        }
        start_modes_[i] = { hardware_interface::HW_IF_VELOCITY };
      } else if (key == tf_prefix + FORCE_MODE_GPIO + "/type") {
        if (std::any_of(start_modes_[i].begin(), start_modes_[i].end(), [&](const std::string& item) {
              return item == hardware_interface::HW_IF_POSITION || item == hardware_interface::HW_IF_VELOCITY;
            })) {
          RCLCPP_ERROR(get_logger(), "Attempting to start force_mode control while there is either position or "
                                     "velocity mode already requested by another controller.");
          return hardware_interface::return_type::ERROR;
        }
        start_modes_[i].push_back(FORCE_MODE_GPIO);
      } else if (key == tf_prefix + PASSTHROUGH_GPIO + "/setpoint_positions_" + std::to_string(i)) {
        if (std::any_of(start_modes_[i].begin(), start_modes_[i].end(), [&](const std::string& item) {
              return item == hardware_interface::HW_IF_POSITION || item == hardware_interface::HW_IF_VELOCITY;
            })) {
          RCLCPP_ERROR(get_logger(), "Attempting to start trajectory passthrough control while there is either "
                                     "position or velocity mode already requested by another controller.");
          return hardware_interface::return_type::ERROR;
        }
<<<<<<< HEAD
        start_modes_[i] = PASSTHROUGH_GPIO;
      } else if (key == tf_prefix + FREEDRIVE_MODE_GPIO + "/async_success") {
        if (start_modes_[i] != "UNDEFINED") {
          return hardware_interface::return_type::ERROR;
        }
        start_modes_[i] = FREEDRIVE_MODE_GPIO;
=======
        start_modes_[i].push_back(PASSTHROUGH_GPIO);
>>>>>>> d8517e74
      }
    }
  }

  // Stopping interfaces
  // add stop interface per joint in tmp var for later check
  for (const auto& key : stop_interfaces) {
    for (auto i = 0u; i < info_.joints.size(); i++) {
      if (key == info_.joints[i].name + "/" + hardware_interface::HW_IF_POSITION) {
        stop_modes_[i].push_back(StoppingInterface::STOP_POSITION);
        control_modes[i].erase(
            std::remove_if(control_modes[i].begin(), control_modes[i].end(),
                           [](const std::string& item) { return item == hardware_interface::HW_IF_POSITION; }),
            control_modes[i].end());
      }
      if (key == info_.joints[i].name + "/" + hardware_interface::HW_IF_VELOCITY) {
        stop_modes_[i].push_back(StoppingInterface::STOP_VELOCITY);
        control_modes[i].erase(
            std::remove_if(control_modes[i].begin(), control_modes[i].end(),
                           [](const std::string& item) { return item == hardware_interface::HW_IF_VELOCITY; }),
            control_modes[i].end());
      }
      if (key == tf_prefix + FORCE_MODE_GPIO + "/disable_cmd") {
        stop_modes_[i].push_back(StoppingInterface::STOP_FORCE_MODE);
        control_modes[i].erase(std::remove_if(control_modes[i].begin(), control_modes[i].end(),
                                              [&](const std::string& item) { return item == FORCE_MODE_GPIO; }),
                               control_modes[i].end());
      }
      if (key == tf_prefix + PASSTHROUGH_GPIO + "/setpoint_positions_" + std::to_string(i)) {
        stop_modes_[i].push_back(StoppingInterface::STOP_PASSTHROUGH);
        control_modes[i].erase(std::remove_if(control_modes[i].begin(), control_modes[i].end(),
                                              [&](const std::string& item) { return item == PASSTHROUGH_GPIO; }),
                               control_modes[i].end());
      }
      if (key == tf_prefix + FREEDRIVE_MODE_GPIO + "/async_success") {
        stop_modes_.push_back(StoppingInterface::STOP_FREEDRIVE);
        if (control_modes[i] == FREEDRIVE_MODE_GPIO) {
          control_modes[i] = "UNDEFINED";
        }
      }
    }
  }

  // Do not start conflicting controllers
  if (std::any_of(start_modes_[0].begin(), start_modes_[0].end(),
                  [this](auto& item) { return (item == PASSTHROUGH_GPIO); }) &&
<<<<<<< HEAD
      (std::any_of(start_modes_.begin(), start_modes_.end(),
                   [this](auto& item) {
                     return (item == hardware_interface::HW_IF_VELOCITY || item == hardware_interface::HW_IF_POSITION ||
                             item == FREEDRIVE_MODE_GPIO);
=======
      (std::any_of(start_modes_[0].begin(), start_modes_[0].end(),
                   [](auto& item) {
                     return (item == hardware_interface::HW_IF_VELOCITY || item == hardware_interface::HW_IF_POSITION);
                   }) ||
       std::any_of(control_modes[0].begin(), control_modes[0].end(), [this](auto& item) {
         return (item == hardware_interface::HW_IF_VELOCITY || item == hardware_interface::HW_IF_POSITION);
       }))) {
    RCLCPP_ERROR(get_logger(), "Attempting to start passthrough_trajectory control while there is either position or "
                               "velocity mode is running.");
    ret_val = hardware_interface::return_type::ERROR;
  }

  if (std::any_of(start_modes_[0].begin(), start_modes_[0].end(),
                  [this](auto& item) { return (item == FORCE_MODE_GPIO); }) &&
      (std::any_of(start_modes_[0].begin(), start_modes_[0].end(),
                   [](auto& item) {
                     return (item == hardware_interface::HW_IF_VELOCITY || item == hardware_interface::HW_IF_POSITION);
>>>>>>> d8517e74
                   }) ||
       std::any_of(control_modes[0].begin(), control_modes[0].end(), [this](auto& item) {
         return (item == hardware_interface::HW_IF_VELOCITY || item == hardware_interface::HW_IF_POSITION ||
<<<<<<< HEAD
                 item == FREEDRIVE_MODE_GPIO || item == PASSTHROUGH_GPIO);
       }))) {
    ret_val = hardware_interface::return_type::ERROR;
  }
  if (std::any_of(start_modes_.begin(), start_modes_.end(),
                  [this](auto& item) { return (item == FREEDRIVE_MODE_GPIO); }) &&
      (std::any_of(start_modes_.begin(), start_modes_.end(),
                   [this](auto& item) {
                     return (item == hardware_interface::HW_IF_VELOCITY || item == hardware_interface::HW_IF_POSITION ||
                             item == PASSTHROUGH_GPIO);
                   }) ||
       std::any_of(control_modes.begin(), control_modes.end(), [this](auto& item) {
         return (item == hardware_interface::HW_IF_VELOCITY || item == hardware_interface::HW_IF_POSITION ||
                 item == PASSTHROUGH_GPIO || item == FREEDRIVE_MODE_GPIO);
=======
                 item == FORCE_MODE_GPIO);
>>>>>>> d8517e74
       }))) {
    RCLCPP_ERROR(get_logger(), "Attempting to start force mode control while there is either position or "
                               "velocity mode running.");
    ret_val = hardware_interface::return_type::ERROR;
  }

  // Position mode requested to start
  if (std::any_of(start_modes_[0].begin(), start_modes_[0].end(),
                  [](auto& item) { return (item == hardware_interface::HW_IF_POSITION); }) &&
<<<<<<< HEAD
      (std::any_of(start_modes_.begin(), start_modes_.end(),
                   [this](auto& item) {
                     return (item == hardware_interface::HW_IF_VELOCITY || item == FREEDRIVE_MODE_GPIO ||
                             item == PASSTHROUGH_GPIO);
                   }) ||
       std::any_of(control_modes.begin(), control_modes.end(), [this](auto& item) {
         return (item == hardware_interface::HW_IF_VELOCITY || item == hardware_interface::HW_IF_POSITION ||
                 item == FREEDRIVE_MODE_GPIO || item == PASSTHROUGH_GPIO);
=======
      (std::any_of(start_modes_[0].begin(), start_modes_[0].end(),
                   [this](auto& item) {
                     return (item == hardware_interface::HW_IF_VELOCITY || item == PASSTHROUGH_GPIO ||
                             item == FORCE_MODE_GPIO);
                   }) ||
       std::any_of(control_modes[0].begin(), control_modes[0].end(), [this](auto& item) {
         return (item == hardware_interface::HW_IF_VELOCITY || item == hardware_interface::HW_IF_POSITION ||
                 item == PASSTHROUGH_GPIO || item == FORCE_MODE_GPIO);
>>>>>>> d8517e74
       }))) {
    RCLCPP_ERROR(get_logger(), "Attempting to start position control while there is either trajectory passthrough or "
                               "velocity mode or force_mode running.");
    ret_val = hardware_interface::return_type::ERROR;
  }

  // Velocity mode requested to start
  if (std::any_of(start_modes_[0].begin(), start_modes_[0].end(),
                  [](auto& item) { return (item == hardware_interface::HW_IF_VELOCITY); }) &&
<<<<<<< HEAD
      std::any_of(start_modes_.begin(), start_modes_.end(), [this](auto& item) {
        return (item == hardware_interface::HW_IF_VELOCITY || item == hardware_interface::HW_IF_POSITION ||
                item == FREEDRIVE_MODE_GPIO || item == PASSTHROUGH_GPIO);
      })) {
=======
      (std::any_of(start_modes_[0].begin(), start_modes_[0].end(),
                   [this](auto& item) {
                     return (item == hardware_interface::HW_IF_POSITION || item == PASSTHROUGH_GPIO ||
                             item == FORCE_MODE_GPIO);
                   }) ||
       std::any_of(control_modes[0].begin(), control_modes[0].end(), [this](auto& item) {
         return (item == hardware_interface::HW_IF_VELOCITY || item == hardware_interface::HW_IF_POSITION ||
                 item == PASSTHROUGH_GPIO || item == FORCE_MODE_GPIO);
       }))) {
    RCLCPP_ERROR(get_logger(), "Attempting to start velosity control while there is either trajectory passthrough or "
                               "position mode or force_mode running.");
>>>>>>> d8517e74
    ret_val = hardware_interface::return_type::ERROR;
  }

  controllers_initialized_ = true;
  return ret_val;
}

hardware_interface::return_type URPositionHardwareInterface::perform_command_mode_switch(
    const std::vector<std::string>& start_interfaces, const std::vector<std::string>& stop_interfaces)
{
  hardware_interface::return_type ret_val = hardware_interface::return_type::OK;

  if (stop_modes_[0].size() != 0 && std::find(stop_modes_[0].begin(), stop_modes_[0].end(),
                                              StoppingInterface::STOP_POSITION) != stop_modes_[0].end()) {
    position_controller_running_ = false;
    urcl_position_commands_ = urcl_position_commands_old_ = urcl_joint_positions_;
  } else if (stop_modes_[0].size() != 0 && std::find(stop_modes_[0].begin(), stop_modes_[0].end(),
                                                     StoppingInterface::STOP_VELOCITY) != stop_modes_[0].end()) {
    velocity_controller_running_ = false;
    urcl_velocity_commands_ = { { 0.0, 0.0, 0.0, 0.0, 0.0, 0.0 } };
<<<<<<< HEAD
  } else if (stop_modes_.size() != 0 && std::find(stop_modes_.begin(), stop_modes_.end(),
                                                  StoppingInterface::STOP_FREEDRIVE) != stop_modes_.end()) {
    freedrive_mode_controller_running_ = false;
    freedrive_activated_ = false;
    freedrive_mode_abort_ = 1.0;
  } else if (stop_modes_.size() != 0 && std::find(stop_modes_.begin(), stop_modes_.end(),
                                                  StoppingInterface::STOP_PASSTHROUGH) != stop_modes_.end()) {
=======
  } else if (stop_modes_[0].size() != 0 && std::find(stop_modes_[0].begin(), stop_modes_[0].end(),
                                                     StoppingInterface::STOP_FORCE_MODE) != stop_modes_[0].end()) {
    force_mode_controller_running_ = false;
    stop_force_mode();
  } else if (stop_modes_[0].size() != 0 && std::find(stop_modes_[0].begin(), stop_modes_[0].end(),
                                                     StoppingInterface::STOP_PASSTHROUGH) != stop_modes_[0].end()) {
>>>>>>> d8517e74
    passthrough_trajectory_controller_running_ = false;
    passthrough_trajectory_abort_ = 1.0;
    trajectory_joint_positions_.clear();
    trajectory_joint_accelerations_.clear();
    trajectory_joint_velocities_.clear();
  }

  if (start_modes_.size() != 0 && std::find(start_modes_[0].begin(), start_modes_[0].end(),
                                            hardware_interface::HW_IF_POSITION) != start_modes_[0].end()) {
    velocity_controller_running_ = false;
    passthrough_trajectory_controller_running_ = false;
    urcl_position_commands_ = urcl_position_commands_old_ = urcl_joint_positions_;
    position_controller_running_ = true;

  } else if (start_modes_[0].size() != 0 && std::find(start_modes_[0].begin(), start_modes_[0].end(),
                                                      hardware_interface::HW_IF_VELOCITY) != start_modes_[0].end()) {
    position_controller_running_ = false;
    passthrough_trajectory_controller_running_ = false;
    urcl_velocity_commands_ = { { 0.0, 0.0, 0.0, 0.0, 0.0, 0.0 } };
    velocity_controller_running_ = true;
<<<<<<< HEAD
  } else if (start_modes_.size() != 0 &&
             std::find(start_modes_.begin(), start_modes_.end(), FREEDRIVE_MODE_GPIO) != start_modes_.end()) {
    velocity_controller_running_ = false;
    position_controller_running_ = false;
    freedrive_mode_controller_running_ = true;
    freedrive_activated_ = false;
  } else if (start_modes_.size() != 0 &&
             std::find(start_modes_.begin(), start_modes_.end(), PASSTHROUGH_GPIO) != start_modes_.end()) {
=======
  } else if (start_modes_[0].size() != 0 &&
             std::find(start_modes_[0].begin(), start_modes_[0].end(), FORCE_MODE_GPIO) != start_modes_[0].end()) {
    force_mode_controller_running_ = true;
  } else if (start_modes_[0].size() != 0 &&
             std::find(start_modes_[0].begin(), start_modes_[0].end(), PASSTHROUGH_GPIO) != start_modes_[0].end()) {
>>>>>>> d8517e74
    velocity_controller_running_ = false;
    position_controller_running_ = false;
    passthrough_trajectory_controller_running_ = true;
    passthrough_trajectory_abort_ = 0.0;
  }

  start_modes_.clear();
  stop_modes_.clear();

  return ret_val;
}

void URPositionHardwareInterface::start_force_mode()
{
  for (size_t i = 0; i < force_mode_selection_vector_.size(); i++) {
    force_mode_selection_vector_copy_[i] = force_mode_selection_vector_[i];
  }
  /* Check version of robot to ensure that the correct startForceMode is called. */
  if (ur_driver_->getVersion().major < 5) {
    force_mode_async_success_ =
        ur_driver_->startForceMode(force_mode_task_frame_, force_mode_selection_vector_copy_, force_mode_wrench_,
                                   force_mode_type_, force_mode_limits_, force_mode_damping_);
    if (force_mode_gain_scaling_ != 0.5) {
      RCLCPP_WARN(rclcpp::get_logger("URPositionHardwareInterface"), "Force mode gain scaling cannot be used on "
                                                                     "CB3 "
                                                                     "robots. Starting force mode, but "
                                                                     "disregarding "
                                                                     "gain scaling.");
    }
  } else {
    force_mode_async_success_ =
        ur_driver_->startForceMode(force_mode_task_frame_, force_mode_selection_vector_copy_, force_mode_wrench_,
                                   force_mode_type_, force_mode_limits_, force_mode_damping_, force_mode_gain_scaling_);
  }

  for (size_t i = 0; i < 6; i++) {
    force_mode_task_frame_[i] = NO_NEW_CMD_;
    force_mode_selection_vector_[i] = static_cast<uint32_t>(NO_NEW_CMD_);
    force_mode_wrench_[i] = NO_NEW_CMD_;
    force_mode_limits_[i] = NO_NEW_CMD_;
  }
  force_mode_type_ = static_cast<unsigned int>(NO_NEW_CMD_);
  force_mode_damping_ = NO_NEW_CMD_;
  force_mode_gain_scaling_ = NO_NEW_CMD_;
}

void URPositionHardwareInterface::stop_force_mode()
{
  force_mode_async_success_ = ur_driver_->endForceMode();
  force_mode_disable_cmd_ = NO_NEW_CMD_;
}

void URPositionHardwareInterface::check_passthrough_trajectory_controller()
{
  static double last_time = 0.0;
  // See passthrough_trajectory_controller.hpp for an explanation of the passthrough_trajectory_transfer_state_ values.

  // We should abort and are not in state IDLE
  if (passthrough_trajectory_abort_ == 1.0 && passthrough_trajectory_transfer_state_ != 0.0) {
    ur_driver_->writeTrajectoryControlMessage(urcl::control::TrajectoryControlMessage::TRAJECTORY_CANCEL);
  } else if (passthrough_trajectory_transfer_state_ == 2.0) {
    passthrough_trajectory_abort_ = 0.0;
    trajectory_joint_positions_.push_back(passthrough_trajectory_positions_);

    trajectory_times_.push_back(passthrough_trajectory_time_from_start_ - last_time);
    last_time = passthrough_trajectory_time_from_start_;

    if (!std::isnan(passthrough_trajectory_velocities_[0])) {
      trajectory_joint_velocities_.push_back(passthrough_trajectory_velocities_);
    }
    if (!std::isnan(passthrough_trajectory_accelerations_[0])) {
      trajectory_joint_accelerations_.push_back(passthrough_trajectory_accelerations_);
    }
    passthrough_trajectory_transfer_state_ = 1.0;
    /* When all points have been read, write them to the physical robot controller.*/
  } else if (passthrough_trajectory_transfer_state_ == 3.0) {
    /* Tell robot controller how many points are in the trajectory. */
    ur_driver_->writeTrajectoryControlMessage(urcl::control::TrajectoryControlMessage::TRAJECTORY_START,
                                              trajectory_joint_positions_.size());
    /* Write the appropriate type of point depending on the combination of positions, velocities and accelerations. */
    if (!has_velocities(trajectory_joint_velocities_) && !has_accelerations(trajectory_joint_accelerations_)) {
      for (size_t i = 0; i < trajectory_joint_positions_.size(); i++) {
        ur_driver_->writeTrajectorySplinePoint(trajectory_joint_positions_[i], urcl::vector6d_t{ 0, 0, 0, 0, 0, 0 },
                                               trajectory_times_[i]);
      }
    } else if (has_velocities(trajectory_joint_velocities_) && !has_accelerations(trajectory_joint_accelerations_)) {
      for (size_t i = 0; i < trajectory_joint_positions_.size(); i++) {
        ur_driver_->writeTrajectorySplinePoint(trajectory_joint_positions_[i], trajectory_joint_velocities_[i],
                                               trajectory_times_[i]);
      }
    } else if (!has_velocities(trajectory_joint_velocities_) && has_accelerations(trajectory_joint_accelerations_)) {
      for (size_t i = 0; i < trajectory_joint_positions_.size(); i++) {
        ur_driver_->writeTrajectorySplinePoint(trajectory_joint_positions_[i], trajectory_joint_accelerations_[i],
                                               trajectory_times_[i]);
      }
    } else if (has_velocities(trajectory_joint_velocities_) && has_accelerations(trajectory_joint_accelerations_)) {
      for (size_t i = 0; i < trajectory_joint_positions_.size(); i++) {
        ur_driver_->writeTrajectorySplinePoint(trajectory_joint_positions_[i], trajectory_joint_velocities_[i],
                                               trajectory_joint_accelerations_[i], trajectory_times_[i]);
      }
    }
    trajectory_joint_positions_.clear();
    trajectory_joint_accelerations_.clear();
    trajectory_joint_velocities_.clear();
    trajectory_times_.clear();
    last_time = 0.0;
    passthrough_trajectory_abort_ = 0.0;
    passthrough_trajectory_transfer_state_ = 4.0;
  }
}

void URPositionHardwareInterface::trajectory_done_callback(urcl::control::TrajectoryResult result)
{
  if (result == urcl::control::TrajectoryResult::TRAJECTORY_RESULT_FAILURE) {
    passthrough_trajectory_abort_ = 1.0;
  } else {
    passthrough_trajectory_abort_ = 0.0;
  }
  passthrough_trajectory_transfer_state_ = 5.0;
  return;
}

bool URPositionHardwareInterface::has_velocities(std::vector<std::array<double, 6>> velocities)
{
  return (velocities.size() > 0);
}

bool URPositionHardwareInterface::has_accelerations(std::vector<std::array<double, 6>> accelerations)
{
  return (accelerations.size() > 0);
}

}  // namespace ur_robot_driver

#include "pluginlib/class_list_macros.hpp"

PLUGINLIB_EXPORT_CLASS(ur_robot_driver::URPositionHardwareInterface, hardware_interface::SystemInterface)<|MERGE_RESOLUTION|>--- conflicted
+++ resolved
@@ -367,14 +367,14 @@
   command_interfaces.emplace_back(hardware_interface::CommandInterface(
       tf_prefix + "zero_ftsensor", "zero_ftsensor_async_success", &zero_ftsensor_async_success_));
 
-  command_interfaces.emplace_back(hardware_interface::CommandInterface(
-      tf_prefix + FREEDRIVE_MODE_GPIO, "async_success", &freedrive_mode_async_success_));
-
-  command_interfaces.emplace_back(hardware_interface::CommandInterface(
-      tf_prefix + FREEDRIVE_MODE_GPIO, "enable", &freedrive_mode_enable_));
-
-  command_interfaces.emplace_back(hardware_interface::CommandInterface(
-      tf_prefix + FREEDRIVE_MODE_GPIO, "abort", &freedrive_mode_abort_));
+  command_interfaces.emplace_back(hardware_interface::CommandInterface(tf_prefix + FREEDRIVE_MODE_GPIO, "async_success",
+                                                                       &freedrive_mode_async_success_));
+
+  command_interfaces.emplace_back(
+      hardware_interface::CommandInterface(tf_prefix + FREEDRIVE_MODE_GPIO, "enable", &freedrive_mode_enable_));
+
+  command_interfaces.emplace_back(
+      hardware_interface::CommandInterface(tf_prefix + FREEDRIVE_MODE_GPIO, "abort", &freedrive_mode_abort_));
 
   command_interfaces.emplace_back(hardware_interface::CommandInterface(tf_prefix + PASSTHROUGH_GPIO, "transfer_state",
                                                                        &passthrough_trajectory_transfer_state_));
@@ -726,12 +726,9 @@
       resend_robot_program_cmd_ = NO_NEW_CMD_;
       zero_ftsensor_cmd_ = NO_NEW_CMD_;
       hand_back_control_cmd_ = NO_NEW_CMD_;
-<<<<<<< HEAD
+      force_mode_disable_cmd_ = NO_NEW_CMD_;
       freedrive_mode_abort_ = NO_NEW_CMD_;
       freedrive_mode_enable_ = NO_NEW_CMD_;
-=======
-      force_mode_disable_cmd_ = NO_NEW_CMD_;
->>>>>>> d8517e74
       initialized_ = true;
     }
 
@@ -894,7 +891,7 @@
         ur_driver_->writeFreedriveControlMessage(urcl::control::FreedriveControlMessage::FREEDRIVE_STOP);
     freedrive_activated_ = false;
     freedrive_mode_abort_ = NO_NEW_CMD_;
-}
+  }
 }
 
 void URPositionHardwareInterface::updateNonDoubleValues()
@@ -956,7 +953,7 @@
 }
 
 hardware_interface::return_type URPositionHardwareInterface::prepare_command_mode_switch(
-   const std::vector<std::string>& start_interfaces, const std::vector<std::string>& stop_interfaces)
+    const std::vector<std::string>& start_interfaces, const std::vector<std::string>& stop_interfaces)
 {
   hardware_interface::return_type ret_val = hardware_interface::return_type::OK;
 
@@ -980,7 +977,7 @@
       control_modes[i].push_back(PASSTHROUGH_GPIO);
     }
     if (freedrive_mode_controller_running_) {
-      control_modes[i] = FREEDRIVE_MODE_GPIO;
+      control_modes[i].push_back(FREEDRIVE_MODE_GPIO);
     }
   }
 
@@ -1026,16 +1023,15 @@
                                      "position or velocity mode already requested by another controller.");
           return hardware_interface::return_type::ERROR;
         }
-<<<<<<< HEAD
-        start_modes_[i] = PASSTHROUGH_GPIO;
+        start_modes_[i].push_back(PASSTHROUGH_GPIO);
       } else if (key == tf_prefix + FREEDRIVE_MODE_GPIO + "/async_success") {
-        if (start_modes_[i] != "UNDEFINED") {
+        if (std::any_of(start_modes_[i].begin(), start_modes_[i].end(), [&](const std::string& item) {
+              return item == hardware_interface::HW_IF_POSITION || item == hardware_interface::HW_IF_VELOCITY ||
+                     item == PASSTHROUGH_GPIO || item == FORCE_MODE_GPIO;
+            })) {
           return hardware_interface::return_type::ERROR;
         }
-        start_modes_[i] = FREEDRIVE_MODE_GPIO;
-=======
-        start_modes_[i].push_back(PASSTHROUGH_GPIO);
->>>>>>> d8517e74
+        start_modes_[i].push_back(FREEDRIVE_MODE_GPIO);
       }
     }
   }
@@ -1071,10 +1067,10 @@
                                control_modes[i].end());
       }
       if (key == tf_prefix + FREEDRIVE_MODE_GPIO + "/async_success") {
-        stop_modes_.push_back(StoppingInterface::STOP_FREEDRIVE);
-        if (control_modes[i] == FREEDRIVE_MODE_GPIO) {
-          control_modes[i] = "UNDEFINED";
-        }
+        stop_modes_[i].push_back(StoppingInterface::STOP_FREEDRIVE);
+        control_modes[i].erase(std::remove_if(control_modes[i].begin(), control_modes[i].end(),
+                                              [&](const std::string& item) { return item == FREEDRIVE_MODE_GPIO; }),
+                               control_modes[i].end());
       }
     }
   }
@@ -1082,51 +1078,29 @@
   // Do not start conflicting controllers
   if (std::any_of(start_modes_[0].begin(), start_modes_[0].end(),
                   [this](auto& item) { return (item == PASSTHROUGH_GPIO); }) &&
-<<<<<<< HEAD
-      (std::any_of(start_modes_.begin(), start_modes_.end(),
+      (std::any_of(start_modes_[0].begin(), start_modes_[0].end(),
                    [this](auto& item) {
                      return (item == hardware_interface::HW_IF_VELOCITY || item == hardware_interface::HW_IF_POSITION ||
                              item == FREEDRIVE_MODE_GPIO);
-=======
+                   }) ||
+       std::any_of(control_modes[0].begin(), control_modes[0].end(), [this](auto& item) {
+         return (item == hardware_interface::HW_IF_VELOCITY || item == hardware_interface::HW_IF_POSITION ||
+                 item == FREEDRIVE_MODE_GPIO);
+       }))) {
+    RCLCPP_ERROR(get_logger(), "Attempting to start passthrough_trajectory control while there is either position or "
+                               "velocity or freedrive mode running.");
+    ret_val = hardware_interface::return_type::ERROR;
+  }
+
+  if (std::any_of(start_modes_[0].begin(), start_modes_[0].end(),
+                  [this](auto& item) { return (item == FORCE_MODE_GPIO); }) &&
       (std::any_of(start_modes_[0].begin(), start_modes_[0].end(),
                    [](auto& item) {
                      return (item == hardware_interface::HW_IF_VELOCITY || item == hardware_interface::HW_IF_POSITION);
                    }) ||
        std::any_of(control_modes[0].begin(), control_modes[0].end(), [this](auto& item) {
-         return (item == hardware_interface::HW_IF_VELOCITY || item == hardware_interface::HW_IF_POSITION);
-       }))) {
-    RCLCPP_ERROR(get_logger(), "Attempting to start passthrough_trajectory control while there is either position or "
-                               "velocity mode is running.");
-    ret_val = hardware_interface::return_type::ERROR;
-  }
-
-  if (std::any_of(start_modes_[0].begin(), start_modes_[0].end(),
-                  [this](auto& item) { return (item == FORCE_MODE_GPIO); }) &&
-      (std::any_of(start_modes_[0].begin(), start_modes_[0].end(),
-                   [](auto& item) {
-                     return (item == hardware_interface::HW_IF_VELOCITY || item == hardware_interface::HW_IF_POSITION);
->>>>>>> d8517e74
-                   }) ||
-       std::any_of(control_modes[0].begin(), control_modes[0].end(), [this](auto& item) {
          return (item == hardware_interface::HW_IF_VELOCITY || item == hardware_interface::HW_IF_POSITION ||
-<<<<<<< HEAD
-                 item == FREEDRIVE_MODE_GPIO || item == PASSTHROUGH_GPIO);
-       }))) {
-    ret_val = hardware_interface::return_type::ERROR;
-  }
-  if (std::any_of(start_modes_.begin(), start_modes_.end(),
-                  [this](auto& item) { return (item == FREEDRIVE_MODE_GPIO); }) &&
-      (std::any_of(start_modes_.begin(), start_modes_.end(),
-                   [this](auto& item) {
-                     return (item == hardware_interface::HW_IF_VELOCITY || item == hardware_interface::HW_IF_POSITION ||
-                             item == PASSTHROUGH_GPIO);
-                   }) ||
-       std::any_of(control_modes.begin(), control_modes.end(), [this](auto& item) {
-         return (item == hardware_interface::HW_IF_VELOCITY || item == hardware_interface::HW_IF_POSITION ||
-                 item == PASSTHROUGH_GPIO || item == FREEDRIVE_MODE_GPIO);
-=======
                  item == FORCE_MODE_GPIO);
->>>>>>> d8517e74
        }))) {
     RCLCPP_ERROR(get_logger(), "Attempting to start force mode control while there is either position or "
                                "velocity mode running.");
@@ -1136,52 +1110,34 @@
   // Position mode requested to start
   if (std::any_of(start_modes_[0].begin(), start_modes_[0].end(),
                   [](auto& item) { return (item == hardware_interface::HW_IF_POSITION); }) &&
-<<<<<<< HEAD
-      (std::any_of(start_modes_.begin(), start_modes_.end(),
-                   [this](auto& item) {
-                     return (item == hardware_interface::HW_IF_VELOCITY || item == FREEDRIVE_MODE_GPIO ||
-                             item == PASSTHROUGH_GPIO);
-                   }) ||
-       std::any_of(control_modes.begin(), control_modes.end(), [this](auto& item) {
-         return (item == hardware_interface::HW_IF_VELOCITY || item == hardware_interface::HW_IF_POSITION ||
-                 item == FREEDRIVE_MODE_GPIO || item == PASSTHROUGH_GPIO);
-=======
       (std::any_of(start_modes_[0].begin(), start_modes_[0].end(),
                    [this](auto& item) {
                      return (item == hardware_interface::HW_IF_VELOCITY || item == PASSTHROUGH_GPIO ||
-                             item == FORCE_MODE_GPIO);
+                             item == FORCE_MODE_GPIO || item == FREEDRIVE_MODE_GPIO);
                    }) ||
        std::any_of(control_modes[0].begin(), control_modes[0].end(), [this](auto& item) {
          return (item == hardware_interface::HW_IF_VELOCITY || item == hardware_interface::HW_IF_POSITION ||
-                 item == PASSTHROUGH_GPIO || item == FORCE_MODE_GPIO);
->>>>>>> d8517e74
+                 item == PASSTHROUGH_GPIO || item == FORCE_MODE_GPIO || item == FREEDRIVE_MODE_GPIO);
        }))) {
     RCLCPP_ERROR(get_logger(), "Attempting to start position control while there is either trajectory passthrough or "
-                               "velocity mode or force_mode running.");
+                               "velocity mode or force_mode or freedrive mode running.");
     ret_val = hardware_interface::return_type::ERROR;
   }
 
   // Velocity mode requested to start
   if (std::any_of(start_modes_[0].begin(), start_modes_[0].end(),
                   [](auto& item) { return (item == hardware_interface::HW_IF_VELOCITY); }) &&
-<<<<<<< HEAD
-      std::any_of(start_modes_.begin(), start_modes_.end(), [this](auto& item) {
-        return (item == hardware_interface::HW_IF_VELOCITY || item == hardware_interface::HW_IF_POSITION ||
-                item == FREEDRIVE_MODE_GPIO || item == PASSTHROUGH_GPIO);
-      })) {
-=======
       (std::any_of(start_modes_[0].begin(), start_modes_[0].end(),
                    [this](auto& item) {
                      return (item == hardware_interface::HW_IF_POSITION || item == PASSTHROUGH_GPIO ||
-                             item == FORCE_MODE_GPIO);
+                             item == FORCE_MODE_GPIO || item == FREEDRIVE_MODE_GPIO);
                    }) ||
        std::any_of(control_modes[0].begin(), control_modes[0].end(), [this](auto& item) {
          return (item == hardware_interface::HW_IF_VELOCITY || item == hardware_interface::HW_IF_POSITION ||
-                 item == PASSTHROUGH_GPIO || item == FORCE_MODE_GPIO);
+                 item == PASSTHROUGH_GPIO || item == FORCE_MODE_GPIO || item == FREEDRIVE_MODE_GPIO);
        }))) {
     RCLCPP_ERROR(get_logger(), "Attempting to start velosity control while there is either trajectory passthrough or "
-                               "position mode or force_mode running.");
->>>>>>> d8517e74
+                               "position mode or force_mode or freedrive mode running.");
     ret_val = hardware_interface::return_type::ERROR;
   }
 
@@ -1202,27 +1158,22 @@
                                                      StoppingInterface::STOP_VELOCITY) != stop_modes_[0].end()) {
     velocity_controller_running_ = false;
     urcl_velocity_commands_ = { { 0.0, 0.0, 0.0, 0.0, 0.0, 0.0 } };
-<<<<<<< HEAD
-  } else if (stop_modes_.size() != 0 && std::find(stop_modes_.begin(), stop_modes_.end(),
-                                                  StoppingInterface::STOP_FREEDRIVE) != stop_modes_.end()) {
-    freedrive_mode_controller_running_ = false;
-    freedrive_activated_ = false;
-    freedrive_mode_abort_ = 1.0;
-  } else if (stop_modes_.size() != 0 && std::find(stop_modes_.begin(), stop_modes_.end(),
-                                                  StoppingInterface::STOP_PASSTHROUGH) != stop_modes_.end()) {
-=======
   } else if (stop_modes_[0].size() != 0 && std::find(stop_modes_[0].begin(), stop_modes_[0].end(),
                                                      StoppingInterface::STOP_FORCE_MODE) != stop_modes_[0].end()) {
     force_mode_controller_running_ = false;
     stop_force_mode();
   } else if (stop_modes_[0].size() != 0 && std::find(stop_modes_[0].begin(), stop_modes_[0].end(),
                                                      StoppingInterface::STOP_PASSTHROUGH) != stop_modes_[0].end()) {
->>>>>>> d8517e74
     passthrough_trajectory_controller_running_ = false;
     passthrough_trajectory_abort_ = 1.0;
     trajectory_joint_positions_.clear();
     trajectory_joint_accelerations_.clear();
     trajectory_joint_velocities_.clear();
+  } else if (stop_modes_.size() != 0 && std::find(stop_modes_[0].begin(), stop_modes_[0].end(),
+                                                  StoppingInterface::STOP_FREEDRIVE) != stop_modes_[0].end()) {
+    freedrive_mode_controller_running_ = false;
+    freedrive_activated_ = false;
+    freedrive_mode_abort_ = 1.0;
   }
 
   if (start_modes_.size() != 0 && std::find(start_modes_[0].begin(), start_modes_[0].end(),
@@ -1238,26 +1189,21 @@
     passthrough_trajectory_controller_running_ = false;
     urcl_velocity_commands_ = { { 0.0, 0.0, 0.0, 0.0, 0.0, 0.0 } };
     velocity_controller_running_ = true;
-<<<<<<< HEAD
-  } else if (start_modes_.size() != 0 &&
-             std::find(start_modes_.begin(), start_modes_.end(), FREEDRIVE_MODE_GPIO) != start_modes_.end()) {
-    velocity_controller_running_ = false;
-    position_controller_running_ = false;
-    freedrive_mode_controller_running_ = true;
-    freedrive_activated_ = false;
-  } else if (start_modes_.size() != 0 &&
-             std::find(start_modes_.begin(), start_modes_.end(), PASSTHROUGH_GPIO) != start_modes_.end()) {
-=======
   } else if (start_modes_[0].size() != 0 &&
              std::find(start_modes_[0].begin(), start_modes_[0].end(), FORCE_MODE_GPIO) != start_modes_[0].end()) {
     force_mode_controller_running_ = true;
   } else if (start_modes_[0].size() != 0 &&
              std::find(start_modes_[0].begin(), start_modes_[0].end(), PASSTHROUGH_GPIO) != start_modes_[0].end()) {
->>>>>>> d8517e74
     velocity_controller_running_ = false;
     position_controller_running_ = false;
     passthrough_trajectory_controller_running_ = true;
     passthrough_trajectory_abort_ = 0.0;
+  } else if (start_modes_[0].size() != 0 &&
+             std::find(start_modes_[0].begin(), start_modes_[0].end(), FREEDRIVE_MODE_GPIO) != start_modes_[0].end()) {
+    velocity_controller_running_ = false;
+    position_controller_running_ = false;
+    freedrive_mode_controller_running_ = true;
+    freedrive_activated_ = false;
   }
 
   start_modes_.clear();
