--- conflicted
+++ resolved
@@ -95,19 +95,13 @@
   freedrive_mode_abort_ = 0.0;
   passthrough_trajectory_transfer_state_ = 0.0;
   passthrough_trajectory_abort_ = 0.0;
-<<<<<<< HEAD
+  passthrough_trajectory_size_ = 0.0;
   tool_contact_result_ = NO_NEW_CMD_;
   tool_contact_set_state_ = 0.0;
   tool_contact_state_ = 0.0;
-  trajectory_joint_positions_.clear();
-  trajectory_joint_velocities_.clear();
-  trajectory_joint_accelerations_.clear();
-=======
-  passthrough_trajectory_size_ = 0.0;
   trajectory_joint_positions_.reserve(32768);
   trajectory_joint_velocities_.reserve(32768);
   trajectory_joint_accelerations_.reserve(32768);
->>>>>>> 14f80ac5
 
   for (const hardware_interface::ComponentInfo& joint : info_.joints) {
     if (joint.command_interfaces.size() != 2) {
