// Copyright 2019, FZI Forschungszentrum Informatik
//
// Redistribution and use in source and binary forms, with or without
// modification, are permitted provided that the following conditions are met:
//
//    * Redistributions of source code must retain the above copyright
//      notice, this list of conditions and the following disclaimer.
//
//    * Redistributions in binary form must reproduce the above copyright
//      notice, this list of conditions and the following disclaimer in the
//      documentation and/or other materials provided with the distribution.
//
//    * Neither the name of the {copyright_holder} nor the names of its
//      contributors may be used to endorse or promote products derived from
//      this software without specific prior written permission.
//
// THIS SOFTWARE IS PROVIDED BY THE COPYRIGHT HOLDERS AND CONTRIBUTORS "AS IS"
// AND ANY EXPRESS OR IMPLIED WARRANTIES, INCLUDING, BUT NOT LIMITED TO, THE
// IMPLIED WARRANTIES OF MERCHANTABILITY AND FITNESS FOR A PARTICULAR PURPOSE
// ARE DISCLAIMED. IN NO EVENT SHALL THE COPYRIGHT HOLDER OR CONTRIBUTORS BE
// LIABLE FOR ANY DIRECT, INDIRECT, INCIDENTAL, SPECIAL, EXEMPLARY, OR
// CONSEQUENTIAL DAMAGES (INCLUDING, BUT NOT LIMITED TO, PROCUREMENT OF
// SUBSTITUTE GOODS OR SERVICES; LOSS OF USE, DATA, OR PROFITS; OR BUSINESS
// INTERRUPTION) HOWEVER CAUSED AND ON ANY THEORY OF LIABILITY, WHETHER IN
// CONTRACT, STRICT LIABILITY, OR TORT (INCLUDING NEGLIGENCE OR OTHERWISE)
// ARISING IN ANY WAY OUT OF THE USE OF THIS SOFTWARE, EVEN IF ADVISED OF THE
// POSSIBILITY OF SUCH DAMAGE.

//----------------------------------------------------------------------
/*!\file
 *
 * \author  Lovro Ivanov lovro.ivanov@gmail.com
 * \author  Andy Zelenak zelenak@picknik.ai
 * \author  Marvin Große Besselmann grosse@fzi.de
 * \date    2020-11-9
 *
 */
//----------------------------------------------------------------------
#include <algorithm>
#include <memory>
#include <string>
#include <utility>
#include <vector>

#include "ur_client_library/exceptions.h"
#include "ur_client_library/ur/tool_communication.h"
#include "ur_client_library/ur/version_information.h"

#include <rclcpp/logging.hpp>
#include "hardware_interface/types/hardware_interface_type_values.hpp"
#include "ur_robot_driver/hardware_interface.hpp"
#include "ur_robot_driver/urcl_log_handler.hpp"

namespace rtde = urcl::rtde_interface;

namespace ur_robot_driver
{

URPositionHardwareInterface::~URPositionHardwareInterface()
{
}

hardware_interface::CallbackReturn
URPositionHardwareInterface::on_init(const hardware_interface::HardwareInfo& system_info)
{
  if (hardware_interface::SystemInterface::on_init(system_info) != hardware_interface::CallbackReturn::SUCCESS) {
    return hardware_interface::CallbackReturn::ERROR;
  }

  info_ = system_info;

  // initialize
  // urcl_joint_positions_ = { { 0.0, 0.0, 0.0, 0.0, 0.0, 0.0 } };
  // urcl_joint_velocities_ = { { 0.0, 0.0, 0.0, 0.0, 0.0, 0.0 } };
  // urcl_joint_efforts_ = { { 0.0, 0.0, 0.0, 0.0, 0.0, 0.0 } };
  // urcl_ft_sensor_measurements_ = { { 0.0, 0.0, 0.0, 0.0, 0.0, 0.0 } };
  // urcl_tcp_pose_ = { { 0.0, 0.0, 0.0, 0.0, 0.0, 0.0 } };
  urcl_position_commands_ = { { 0.0, 0.0, 0.0, 0.0, 0.0, 0.0 } };
  urcl_position_commands_old_ = { { 0.0, 0.0, 0.0, 0.0, 0.0, 0.0 } };
  urcl_velocity_commands_ = { { 0.0, 0.0, 0.0, 0.0, 0.0, 0.0 } };
  position_controller_running_ = false;
  velocity_controller_running_ = false;
  freedrive_mode_controller_running_ = false;
  passthrough_trajectory_controller_running_ = false;
  // runtime_state_ = static_cast<uint32_t>(rtde::RUNTIME_STATE::STOPPED);
  // pausing_state_ = PausingState::RUNNING;
  // pausing_ramp_up_increment_ = 0.01;
  controllers_initialized_ = false;
  first_pass_ = true;
  initialized_ = false;
  async_thread_shutdown_ = false;
  // system_interface_initialized_ = 0.0;
  freedrive_mode_abort_ = 0.0;
  passthrough_trajectory_transfer_state_ = 0.0;
  passthrough_trajectory_abort_ = 0.0;
  trajectory_joint_positions_.clear();
  trajectory_joint_velocities_.clear();
  trajectory_joint_accelerations_.clear();

  // initialize member variables of URStateHelper
  state_helper_.initialize();

  for (const hardware_interface::ComponentInfo& joint : info_.joints) {
    if (joint.command_interfaces.size() != 2) {
      RCLCPP_FATAL(rclcpp::get_logger("URPositionHardwareInterface"),
                   "Joint '%s' has %zu command interfaces found. 2 expected.", joint.name.c_str(),
                   joint.command_interfaces.size());
      return hardware_interface::CallbackReturn::ERROR;
    }

    if (joint.command_interfaces[0].name != hardware_interface::HW_IF_POSITION) {
      RCLCPP_FATAL(rclcpp::get_logger("URPositionHardwareInterface"),
                   "Joint '%s' have %s command interfaces found as first command interface. '%s' expected.",
                   joint.name.c_str(), joint.command_interfaces[0].name.c_str(), hardware_interface::HW_IF_POSITION);
      return hardware_interface::CallbackReturn::ERROR;
    }

    if (joint.command_interfaces[1].name != hardware_interface::HW_IF_VELOCITY) {
      RCLCPP_FATAL(rclcpp::get_logger("URPositionHardwareInterface"),
                   "Joint '%s' have %s command interfaces found as second command interface. '%s' expected.",
                   joint.name.c_str(), joint.command_interfaces[1].name.c_str(), hardware_interface::HW_IF_VELOCITY);
      return hardware_interface::CallbackReturn::ERROR;
    }

    if (joint.state_interfaces.size() != 3) {
      RCLCPP_FATAL(rclcpp::get_logger("URPositionHardwareInterface"), "Joint '%s' has %zu state interface. 3 expected.",
                   joint.name.c_str(), joint.state_interfaces.size());
      return hardware_interface::CallbackReturn::ERROR;
    }

    if (joint.state_interfaces[0].name != hardware_interface::HW_IF_POSITION) {
      RCLCPP_FATAL(rclcpp::get_logger("URPositionHardwareInterface"),
                   "Joint '%s' have %s state interface as first state interface. '%s' expected.", joint.name.c_str(),
                   joint.state_interfaces[0].name.c_str(), hardware_interface::HW_IF_POSITION);
      return hardware_interface::CallbackReturn::ERROR;
    }

    if (joint.state_interfaces[1].name != hardware_interface::HW_IF_VELOCITY) {
      RCLCPP_FATAL(rclcpp::get_logger("URPositionHardwareInterface"),
                   "Joint '%s' have %s state interface as second state interface. '%s' expected.", joint.name.c_str(),
                   joint.state_interfaces[1].name.c_str(), hardware_interface::HW_IF_VELOCITY);
      return hardware_interface::CallbackReturn::ERROR;
    }

    if (joint.state_interfaces[2].name != hardware_interface::HW_IF_EFFORT) {
      RCLCPP_FATAL(rclcpp::get_logger("URPositionHardwareInterface"),
                   "Joint '%s' have %s state interface as third state interface. '%s' expected.", joint.name.c_str(),
                   joint.state_interfaces[2].name.c_str(), hardware_interface::HW_IF_EFFORT);
      return hardware_interface::CallbackReturn::ERROR;
    }
  }
  return hardware_interface::CallbackReturn::SUCCESS;
}

std::vector<hardware_interface::StateInterface> URPositionHardwareInterface::export_state_interfaces()
{
  // std::vector<hardware_interface::StateInterface> state_interfaces;
  // for (size_t i = 0; i < info_.joints.size(); ++i) {
  //   state_interfaces.emplace_back(hardware_interface::StateInterface(
  //       info_.joints[i].name, hardware_interface::HW_IF_POSITION, &urcl_joint_positions_[i]));

  //   state_interfaces.emplace_back(hardware_interface::StateInterface(
  //       info_.joints[i].name, hardware_interface::HW_IF_VELOCITY, &urcl_joint_velocities_[i]));

  //   state_interfaces.emplace_back(hardware_interface::StateInterface(
  //       info_.joints[i].name, hardware_interface::HW_IF_EFFORT, &urcl_joint_efforts_[i]));
  // }

  // // Obtain the tf_prefix from the urdf so that we can have the general interface multiple times
  // // NOTE using the tf_prefix at this point is some kind of workaround. One should actually go through the list of gpio
  // // state interface in info_ and match them accordingly
  // const std::string tf_prefix = info_.hardware_parameters.at("tf_prefix");
  // state_interfaces.emplace_back(hardware_interface::StateInterface(tf_prefix + "speed_scaling", "speed_scaling_factor",
  //                                                                  &speed_scaling_combined_));

  // for (auto& sensor : info_.sensors) {
  //   if (sensor.name == tf_prefix + "tcp_fts_sensor") {
  //     const std::vector<std::string> fts_names = {
  //       "force.x", "force.y", "force.z", "torque.x", "torque.y", "torque.z"
  //     };
  //     for (uint j = 0; j < 6; ++j) {
  //       state_interfaces.emplace_back(
  //           hardware_interface::StateInterface(sensor.name, fts_names[j], &urcl_ft_sensor_measurements_[j]));
  //     }
  //   }
  // }

  // for (size_t i = 0; i < 18; ++i) {
  //   state_interfaces.emplace_back(hardware_interface::StateInterface(
  //       tf_prefix + "gpio", "digital_output_" + std::to_string(i), &actual_dig_out_bits_copy_[i]));
  //   state_interfaces.emplace_back(hardware_interface::StateInterface(
  //       tf_prefix + "gpio", "digital_input_" + std::to_string(i), &actual_dig_in_bits_copy_[i]));
  // }

  // for (size_t i = 0; i < 11; ++i) {
  //   state_interfaces.emplace_back(hardware_interface::StateInterface(
  //       tf_prefix + "gpio", "safety_status_bit_" + std::to_string(i), &safety_status_bits_copy_[i]));
  // }

  // for (size_t i = 0; i < 4; ++i) {
  //   state_interfaces.emplace_back(hardware_interface::StateInterface(
  //       tf_prefix + "gpio", "analog_io_type_" + std::to_string(i), &analog_io_types_copy_[i]));
  //   state_interfaces.emplace_back(hardware_interface::StateInterface(
  //       tf_prefix + "gpio", "robot_status_bit_" + std::to_string(i), &robot_status_bits_copy_[i]));
  // }

  // for (size_t i = 0; i < 2; ++i) {
  //   state_interfaces.emplace_back(hardware_interface::StateInterface(
  //       tf_prefix + "gpio", "tool_analog_input_type_" + std::to_string(i), &tool_analog_input_types_copy_[i]));

  //   state_interfaces.emplace_back(hardware_interface::StateInterface(
  //       tf_prefix + "gpio", "tool_analog_input_" + std::to_string(i), &tool_analog_input_[i]));

  //   state_interfaces.emplace_back(hardware_interface::StateInterface(
  //       tf_prefix + "gpio", "standard_analog_input_" + std::to_string(i), &standard_analog_input_[i]));

  //   state_interfaces.emplace_back(hardware_interface::StateInterface(
  //       tf_prefix + "gpio", "standard_analog_output_" + std::to_string(i), &standard_analog_output_[i]));
  // }

  // state_interfaces.emplace_back(
  //     hardware_interface::StateInterface(tf_prefix + "gpio", "tool_output_voltage", &tool_output_voltage_copy_));

  // state_interfaces.emplace_back(
  //     hardware_interface::StateInterface(tf_prefix + "gpio", "robot_mode", &robot_mode_copy_));

  // state_interfaces.emplace_back(
  //     hardware_interface::StateInterface(tf_prefix + "gpio", "safety_mode", &safety_mode_copy_));

  // state_interfaces.emplace_back(hardware_interface::StateInterface(tf_prefix + "gpio", "tool_mode", &tool_mode_copy_));

  // state_interfaces.emplace_back(
  //     hardware_interface::StateInterface(tf_prefix + "gpio", "tool_output_current", &tool_output_current_));

  // state_interfaces.emplace_back(
  //     hardware_interface::StateInterface(tf_prefix + "gpio", "tool_temperature", &tool_temperature_));

  // state_interfaces.emplace_back(hardware_interface::StateInterface(tf_prefix + "system_interface", "initialized",
  //                                                                  &system_interface_initialized_));

  // state_interfaces.emplace_back(
  //     hardware_interface::StateInterface(tf_prefix + "gpio", "program_running", &robot_program_running_copy_));

  // state_interfaces.emplace_back(
  //     hardware_interface::StateInterface(tf_prefix + "tcp_pose", "position.x", &urcl_tcp_pose_[0]));
  // state_interfaces.emplace_back(
  //     hardware_interface::StateInterface(tf_prefix + "tcp_pose", "position.y", &urcl_tcp_pose_[1]));
  // state_interfaces.emplace_back(
  //     hardware_interface::StateInterface(tf_prefix + "tcp_pose", "position.z", &urcl_tcp_pose_[2]));
  // state_interfaces.emplace_back(
  //     hardware_interface::StateInterface(tf_prefix + "tcp_pose", "orientation.x", &tcp_rotation_buffer.x));
  // state_interfaces.emplace_back(
  //     hardware_interface::StateInterface(tf_prefix + "tcp_pose", "orientation.y", &tcp_rotation_buffer.y));
  // state_interfaces.emplace_back(
  //     hardware_interface::StateInterface(tf_prefix + "tcp_pose", "orientation.z", &tcp_rotation_buffer.z));
  // state_interfaces.emplace_back(
  //     hardware_interface::StateInterface(tf_prefix + "tcp_pose", "orientation.w", &tcp_rotation_buffer.w));

  // state_interfaces.emplace_back(hardware_interface::StateInterface(
  //     tf_prefix + "get_robot_software_version", "get_version_major", &get_robot_software_version_major_));

  // state_interfaces.emplace_back(hardware_interface::StateInterface(
  //     tf_prefix + "get_robot_software_version", "get_version_minor", &get_robot_software_version_minor_));

  // state_interfaces.emplace_back(hardware_interface::StateInterface(
  //     tf_prefix + "get_robot_software_version", "get_version_bugfix", &get_robot_software_version_bugfix_));

  // state_interfaces.emplace_back(hardware_interface::StateInterface(
  //     tf_prefix + "get_robot_software_version", "get_version_build", &get_robot_software_version_build_));

  // return state_interfaces;

   // extract joint names
   std::vector<std::string> joint_names;
   for (size_t i = 0; i < info_.joints.size(); ++i) {
     joint_names.push_back(info_.joints[i].name);
   }
 
   // extract sensor names
   std::vector<std::string> sensor_names;
   for (size_t i = 0; i < info_.sensors.size(); ++i) {
     sensor_names.push_back(info_.sensors[i].name);
   }
 
   return state_helper_.generate_state_interfaces(joint_names, info_.hardware_parameters.at("tf_prefix"), sensor_names);
}

std::vector<hardware_interface::CommandInterface> URPositionHardwareInterface::export_command_interfaces()
{
  std::vector<hardware_interface::CommandInterface> command_interfaces;
  for (size_t i = 0; i < info_.joints.size(); ++i) {
    command_interfaces.emplace_back(hardware_interface::CommandInterface(
        info_.joints[i].name, hardware_interface::HW_IF_POSITION, &urcl_position_commands_[i]));

    command_interfaces.emplace_back(hardware_interface::CommandInterface(
        info_.joints[i].name, hardware_interface::HW_IF_VELOCITY, &urcl_velocity_commands_[i]));
  }
  // Obtain the tf_prefix from the urdf so that we can have the general interface multiple times
  // NOTE using the tf_prefix at this point is some kind of workaround. One should actually go through the list of gpio
  // command interface in info_ and match them accordingly
  const std::string tf_prefix = info_.hardware_parameters.at("tf_prefix");

  command_interfaces.emplace_back(
      hardware_interface::CommandInterface(tf_prefix + "gpio", "io_async_success", &io_async_success_));

  command_interfaces.emplace_back(hardware_interface::CommandInterface(
      tf_prefix + "speed_scaling", "target_speed_fraction_cmd", &target_speed_fraction_cmd_));

  command_interfaces.emplace_back(hardware_interface::CommandInterface(
      tf_prefix + "speed_scaling", "target_speed_fraction_async_success", &scaling_async_success_));

  command_interfaces.emplace_back(hardware_interface::CommandInterface(
      tf_prefix + "resend_robot_program", "resend_robot_program_cmd", &resend_robot_program_cmd_));

  command_interfaces.emplace_back(hardware_interface::CommandInterface(
      tf_prefix + "resend_robot_program", "resend_robot_program_async_success", &resend_robot_program_async_success_));
  command_interfaces.emplace_back(hardware_interface::CommandInterface(
      tf_prefix + "hand_back_control", "hand_back_control_cmd", &hand_back_control_cmd_));

  command_interfaces.emplace_back(hardware_interface::CommandInterface(
      tf_prefix + "hand_back_control", "hand_back_control_async_success", &hand_back_control_async_success_));

  command_interfaces.emplace_back(hardware_interface::CommandInterface(tf_prefix + "payload", "mass", &payload_mass_));
  command_interfaces.emplace_back(
      hardware_interface::CommandInterface(tf_prefix + "payload", "cog.x", &payload_center_of_gravity_[0]));
  command_interfaces.emplace_back(
      hardware_interface::CommandInterface(tf_prefix + "payload", "cog.y", &payload_center_of_gravity_[1]));
  command_interfaces.emplace_back(
      hardware_interface::CommandInterface(tf_prefix + "payload", "cog.z", &payload_center_of_gravity_[2]));
  command_interfaces.emplace_back(
      hardware_interface::CommandInterface(tf_prefix + "payload", "payload_async_success", &payload_async_success_));

  command_interfaces.emplace_back(tf_prefix + FORCE_MODE_GPIO, "task_frame_x", &force_mode_task_frame_[0]);
  command_interfaces.emplace_back(tf_prefix + FORCE_MODE_GPIO, "task_frame_y", &force_mode_task_frame_[1]);
  command_interfaces.emplace_back(tf_prefix + FORCE_MODE_GPIO, "task_frame_z", &force_mode_task_frame_[2]);
  command_interfaces.emplace_back(tf_prefix + FORCE_MODE_GPIO, "task_frame_rx", &force_mode_task_frame_[3]);
  command_interfaces.emplace_back(tf_prefix + FORCE_MODE_GPIO, "task_frame_ry", &force_mode_task_frame_[4]);
  command_interfaces.emplace_back(tf_prefix + FORCE_MODE_GPIO, "task_frame_rz", &force_mode_task_frame_[5]);
  command_interfaces.emplace_back(tf_prefix + FORCE_MODE_GPIO, "selection_vector_x", &force_mode_selection_vector_[0]);
  command_interfaces.emplace_back(tf_prefix + FORCE_MODE_GPIO, "selection_vector_y", &force_mode_selection_vector_[1]);
  command_interfaces.emplace_back(tf_prefix + FORCE_MODE_GPIO, "selection_vector_z", &force_mode_selection_vector_[2]);
  command_interfaces.emplace_back(tf_prefix + FORCE_MODE_GPIO, "selection_vector_rx", &force_mode_selection_vector_[3]);
  command_interfaces.emplace_back(tf_prefix + FORCE_MODE_GPIO, "selection_vector_ry", &force_mode_selection_vector_[4]);
  command_interfaces.emplace_back(tf_prefix + FORCE_MODE_GPIO, "selection_vector_rz", &force_mode_selection_vector_[5]);
  command_interfaces.emplace_back(tf_prefix + FORCE_MODE_GPIO, "wrench_x", &force_mode_wrench_[0]);
  command_interfaces.emplace_back(tf_prefix + FORCE_MODE_GPIO, "wrench_y", &force_mode_wrench_[1]);
  command_interfaces.emplace_back(tf_prefix + FORCE_MODE_GPIO, "wrench_z", &force_mode_wrench_[2]);
  command_interfaces.emplace_back(tf_prefix + FORCE_MODE_GPIO, "wrench_rx", &force_mode_wrench_[3]);
  command_interfaces.emplace_back(tf_prefix + FORCE_MODE_GPIO, "wrench_ry", &force_mode_wrench_[4]);
  command_interfaces.emplace_back(tf_prefix + FORCE_MODE_GPIO, "wrench_rz", &force_mode_wrench_[5]);
  command_interfaces.emplace_back(tf_prefix + FORCE_MODE_GPIO, "type", &force_mode_type_);
  command_interfaces.emplace_back(tf_prefix + FORCE_MODE_GPIO, "limits_x", &force_mode_limits_[0]);
  command_interfaces.emplace_back(tf_prefix + FORCE_MODE_GPIO, "limits_y", &force_mode_limits_[1]);
  command_interfaces.emplace_back(tf_prefix + FORCE_MODE_GPIO, "limits_z", &force_mode_limits_[2]);
  command_interfaces.emplace_back(tf_prefix + FORCE_MODE_GPIO, "limits_rx", &force_mode_limits_[3]);
  command_interfaces.emplace_back(tf_prefix + FORCE_MODE_GPIO, "limits_ry", &force_mode_limits_[4]);
  command_interfaces.emplace_back(tf_prefix + FORCE_MODE_GPIO, "limits_rz", &force_mode_limits_[5]);
  command_interfaces.emplace_back(tf_prefix + FORCE_MODE_GPIO, "force_mode_async_success", &force_mode_async_success_);
  command_interfaces.emplace_back(tf_prefix + FORCE_MODE_GPIO, "disable_cmd", &force_mode_disable_cmd_);
  command_interfaces.emplace_back(tf_prefix + FORCE_MODE_GPIO, "damping", &force_mode_damping_);
  command_interfaces.emplace_back(tf_prefix + FORCE_MODE_GPIO, "gain_scaling", &force_mode_gain_scaling_);

  for (size_t i = 0; i < 18; ++i) {
    command_interfaces.emplace_back(hardware_interface::CommandInterface(
        tf_prefix + "gpio", "standard_digital_output_cmd_" + std::to_string(i), &standard_dig_out_bits_cmd_[i]));
  }

  for (size_t i = 0; i < 2; ++i) {
    command_interfaces.emplace_back(hardware_interface::CommandInterface(
        tf_prefix + "gpio", "standard_analog_output_cmd_" + std::to_string(i), &standard_analog_output_cmd_[i]));
  }
  command_interfaces.emplace_back(
      hardware_interface::CommandInterface(tf_prefix + "gpio", "analog_output_domain_cmd", &analog_output_domain_cmd_));

  command_interfaces.emplace_back(
      hardware_interface::CommandInterface(tf_prefix + "gpio", "tool_voltage_cmd", &tool_voltage_cmd_));

  command_interfaces.emplace_back(
      hardware_interface::CommandInterface(tf_prefix + "zero_ftsensor", "zero_ftsensor_cmd", &zero_ftsensor_cmd_));

  command_interfaces.emplace_back(hardware_interface::CommandInterface(
      tf_prefix + "zero_ftsensor", "zero_ftsensor_async_success", &zero_ftsensor_async_success_));

  command_interfaces.emplace_back(hardware_interface::CommandInterface(tf_prefix + FREEDRIVE_MODE_GPIO, "async_success",
                                                                       &freedrive_mode_async_success_));

  command_interfaces.emplace_back(
      hardware_interface::CommandInterface(tf_prefix + FREEDRIVE_MODE_GPIO, "enable", &freedrive_mode_enable_));

  command_interfaces.emplace_back(
      hardware_interface::CommandInterface(tf_prefix + FREEDRIVE_MODE_GPIO, "abort", &freedrive_mode_abort_));

  command_interfaces.emplace_back(hardware_interface::CommandInterface(tf_prefix + PASSTHROUGH_GPIO, "transfer_state",
                                                                       &passthrough_trajectory_transfer_state_));

  command_interfaces.emplace_back(hardware_interface::CommandInterface(tf_prefix + PASSTHROUGH_GPIO, "time_from_start",
                                                                       &passthrough_trajectory_time_from_start_));
  command_interfaces.emplace_back(
      hardware_interface::CommandInterface(tf_prefix + PASSTHROUGH_GPIO, "abort", &passthrough_trajectory_abort_));

  for (size_t i = 0; i < 6; ++i) {
    command_interfaces.emplace_back(hardware_interface::CommandInterface(tf_prefix + PASSTHROUGH_GPIO,
                                                                         "setpoint_positions_" + std::to_string(i),
                                                                         &passthrough_trajectory_positions_[i]));
  }

  for (size_t i = 0; i < 6; ++i) {
    command_interfaces.emplace_back(hardware_interface::CommandInterface(tf_prefix + PASSTHROUGH_GPIO,
                                                                         "setpoint_velocities_" + std::to_string(i),
                                                                         &passthrough_trajectory_velocities_[i]));
  }

  for (size_t i = 0; i < 6; ++i) {
    command_interfaces.emplace_back(hardware_interface::CommandInterface(tf_prefix + PASSTHROUGH_GPIO,
                                                                         "setpoint_accelerations_" + std::to_string(i),
                                                                         &passthrough_trajectory_accelerations_[i]));
  }

  return command_interfaces;
}

hardware_interface::CallbackReturn
URPositionHardwareInterface::on_configure(const rclcpp_lifecycle::State& previous_state)
{
  RCLCPP_INFO(rclcpp::get_logger("URPositionHardwareInterface"), "Starting ...please wait...");

  // The robot's IP address.
  const std::string robot_ip = info_.hardware_parameters["robot_ip"];
  // Path to the urscript code that will be sent to the robot
  const std::string script_filename = info_.hardware_parameters["script_filename"];
  // Path to the file containing the recipe used for requesting RTDE outputs.
  const std::string output_recipe_filename = info_.hardware_parameters["output_recipe_filename"];
  // Path to the file containing the recipe used for requesting RTDE inputs.
  const std::string input_recipe_filename = info_.hardware_parameters["input_recipe_filename"];
  // Start robot in headless mode. This does not require the 'External Control' URCap to be running
  // on the robot, but this will send the URScript to the robot directly. On e-Series robots this
  // requires the robot to run in 'remote-control' mode.
  const bool headless_mode =
      (info_.hardware_parameters["headless_mode"] == "true") || (info_.hardware_parameters["headless_mode"] == "True");
  // Port that will be opened to communicate between the driver and the robot controller.
  const int reverse_port = stoi(info_.hardware_parameters["reverse_port"]);
  // The driver will offer an interface to receive the program's URScript on this port.
  const int script_sender_port = stoi(info_.hardware_parameters["script_sender_port"]);

  // The ip address of the host the driver runs on
  std::string reverse_ip = info_.hardware_parameters["reverse_ip"];
  if (reverse_ip == "0.0.0.0") {
    reverse_ip = "";
  }

  // Port (on the host pc) of the trajectory interface
  const int trajectory_port = stoi(info_.hardware_parameters["trajectory_port"]);

  // Port (on the host PC) that will be used to forward script commands from the driver to the robot
  const int script_command_port = stoi(info_.hardware_parameters["script_command_port"]);

  // Enables non_blocking_read mode. Should only be used with combined_robot_hw. Disables error generated when read
  // returns without any data, sets the read timeout to zero, and synchronises read/write operations. Enabling this when
  // not used with combined_robot_hw can suppress important errors and affect real-time performance.
  non_blocking_read_ = (info_.hardware_parameters["non_blocking_read"] == "true") ||
                       (info_.hardware_parameters["non_blocking_read"] == "True");

  // Specify gain for servoing to position in joint space.
  // A higher gain can sharpen the trajectory.
  const int servoj_gain = stoi(info_.hardware_parameters["servoj_gain"]);
  // Specify lookahead time for servoing to position in joint space.
  // A longer lookahead time can smooth the trajectory.
  const double servoj_lookahead_time = stod(info_.hardware_parameters["servoj_lookahead_time"]);

  const bool use_tool_communication = (info_.hardware_parameters["use_tool_communication"] == "true") ||
                                      (info_.hardware_parameters["use_tool_communication"] == "True");

  // Hash of the calibration reported by the robot. This is used for validating the robot
  // description is using the correct calibration. If the robot's calibration doesn't match this
  // hash, an error will be printed. You can use the robot as usual, however Cartesian poses of the
  // endeffector might be inaccurate. See the "ur_calibration" package on help how to generate your
  // own hash matching your actual robot.
  const std::string calibration_checksum = info_.hardware_parameters["kinematics/hash"];

  std::unique_ptr<urcl::ToolCommSetup> tool_comm_setup;
  if (use_tool_communication) {
    tool_comm_setup = std::make_unique<urcl::ToolCommSetup>();

    using ToolVoltageT = std::underlying_type<urcl::ToolVoltage>::type;

    // Tool voltage that will be set as soon as the UR-Program on the robot is started. Note: This
    // parameter is only evaluated, when the parameter "use_tool_communication" is set to TRUE.
    // Then, this parameter is required.}
    const ToolVoltageT tool_voltage = std::stoi(info_.hardware_parameters["tool_voltage"]);
    tool_comm_setup->setToolVoltage(static_cast<urcl::ToolVoltage>(tool_voltage));

    using ParityT = std::underlying_type<urcl::Parity>::type;

    // Parity used for tool communication. Will be set as soon as the UR-Program on the robot is
    // started. Can be 0 (None), 1 (odd) and 2 (even).
    //
    // Note: This parameter is only evaluated, when the parameter "use_tool_communication"
    // is set to TRUE.  Then, this parameter is required.
    const ParityT parity = std::stoi(info_.hardware_parameters["tool_parity"]);
    tool_comm_setup->setParity(static_cast<urcl::Parity>(parity));

    // Baud rate used for tool communication. Will be set as soon as the UR-Program on the robot is
    // started. See UR documentation for valid baud rates.
    //
    // Note: This parameter is only evaluated, when the parameter "use_tool_communication"
    // is set to TRUE.  Then, this parameter is required.
    const int baud_rate = std::stoi(info_.hardware_parameters["tool_baud_rate"]);
    tool_comm_setup->setBaudRate(static_cast<uint32_t>(baud_rate));

    // Number of stop bits used for tool communication. Will be set as soon as the UR-Program on the robot is
    // started. Can be 1 or 2.
    //
    // Note: This parameter is only evaluated, when the parameter "use_tool_communication"
    // is set to TRUE.  Then, this parameter is required.
    const int stop_bits = std::stoi(info_.hardware_parameters["tool_stop_bits"]);
    tool_comm_setup->setStopBits(static_cast<uint32_t>(stop_bits));

    // Number of idle chars for the RX unit used for tool communication. Will be set as soon as the UR-Program on the
    // robot is started. Valid values: min=1.0, max=40.0
    //
    // Note: This parameter is only evaluated, when the parameter "use_tool_communication"
    // is set to TRUE.  Then, this parameter is required.
    const int rx_idle_chars = std::stoi(info_.hardware_parameters["tool_rx_idle_chars"]);
    tool_comm_setup->setRxIdleChars(rx_idle_chars);

    // Number of idle chars for the TX unit used for tool communication. Will be set as soon as the UR-Program on the
    // robot is started. Valid values: min=0.0, max=40.0
    //
    // Note: This parameter is only evaluated, when the parameter "use_tool_communication"
    // is set to TRUE.  Then, this parameter is required.
    const int tx_idle_chars = std::stoi(info_.hardware_parameters["tool_tx_idle_chars"]);
    tool_comm_setup->setTxIdleChars(tx_idle_chars);
  }

  // Obtain the tf_prefix which is needed for the logging handler so that log messages from different arms are
  // distiguishable in the log
  const std::string tf_prefix = info_.hardware_parameters.at("tf_prefix");
  RCLCPP_INFO(rclcpp::get_logger("URPositionHardwareInterface"), "Initializing driver...");
  registerUrclLogHandler(tf_prefix);
  try {
    rtde_comm_has_been_started_ = false;
    urcl::UrDriverConfiguration driver_config;
    driver_config.robot_ip = robot_ip;
    driver_config.script_file = script_filename;
    driver_config.output_recipe_file = output_recipe_filename;
    driver_config.input_recipe_file = input_recipe_filename;
    driver_config.headless_mode = headless_mode;
    driver_config.reverse_port = static_cast<uint32_t>(reverse_port);
    driver_config.script_sender_port = static_cast<uint32_t>(script_sender_port);
    driver_config.trajectory_port = static_cast<uint32_t>(trajectory_port);
    driver_config.script_command_port = static_cast<uint32_t>(script_command_port);
    driver_config.reverse_ip = reverse_ip;
    driver_config.servoj_gain = static_cast<uint32_t>(servoj_gain);
    driver_config.servoj_lookahead_time = servoj_lookahead_time;
    driver_config.non_blocking_read = non_blocking_read_;
    driver_config.tool_comm_setup = std::move(tool_comm_setup);
    driver_config.handle_program_state =
        std::bind(&URPositionHardwareInterface::handleRobotProgramState, this, std::placeholders::_1);
    ur_driver_ = std::make_unique<urcl::UrDriver>(driver_config);
  } catch (urcl::ToolCommNotAvailable& e) {
    RCLCPP_FATAL_STREAM(rclcpp::get_logger("URPositionHardwareInterface"), "See parameter use_tool_communication");

    return hardware_interface::CallbackReturn::ERROR;
  } catch (urcl::UrException& e) {
    RCLCPP_FATAL_STREAM(rclcpp::get_logger("URPositionHardwareInterface"), e.what());
    return hardware_interface::CallbackReturn::ERROR;
  }
  // Timeout before the reverse interface will be dropped by the robot
  receive_timeout_ = urcl::RobotReceiveTimeout::sec(std::stof(info_.hardware_parameters["robot_receive_timeout"]));

  RCLCPP_INFO(rclcpp::get_logger("URPositionHardwareInterface"), "Calibration checksum: '%s'.",
              calibration_checksum.c_str());
  // check calibration
  // https://github.com/UniversalRobots/Universal_Robots_ROS_Driver/blob/c3378599d5fa73a261328b326392e847f312ab6b/ur_robot_driver/src/hardware_interface.cpp#L296-L309
  if (ur_driver_->checkCalibration(calibration_checksum)) {
    RCLCPP_INFO(rclcpp::get_logger("URPositionHardwareInterface"), "Calibration checked successfully.");
  } else {
    RCLCPP_ERROR_STREAM(rclcpp::get_logger("URPositionHardwareInterface"),

                        "The calibration parameters of the connected robot don't match the ones from the given "
                        "kinematics config file. Please be aware that this can lead to critical inaccuracies of tcp "
                        "positions. Use the ur_calibration tool to extract the correct calibration from the robot and "
                        "pass that into the description. See "
                        "[https://github.com/UniversalRobots/Universal_Robots_ROS2_Driver/blob/main/ur_calibration/"
                        "README.md] for details.");
  }

  // Export version information to state interfaces
  urcl::VersionInformation version_info = ur_driver_->getVersion();
  state_helper_.set_robot_software_version(version_info);
  // get_robot_software_version_major_ = version_info.major;
  // get_robot_software_version_minor_ = version_info.minor;
  // get_robot_software_version_build_ = version_info.build;
  // get_robot_software_version_bugfix_ = version_info.bugfix;

  async_thread_ = std::make_shared<std::thread>(&URPositionHardwareInterface::asyncThread, this);

  RCLCPP_INFO(rclcpp::get_logger("URPositionHardwareInterface"), "System successfully started!");

  ur_driver_->registerTrajectoryDoneCallback(
      std::bind(&URPositionHardwareInterface::trajectory_done_callback, this, std::placeholders::_1));

  return hardware_interface::CallbackReturn::SUCCESS;
}

hardware_interface::CallbackReturn
URPositionHardwareInterface::on_activate(const rclcpp_lifecycle::State& previous_state)
{
  RCLCPP_INFO(rclcpp::get_logger("URPositionHardwareInterface"), "Activating HW interface");

  for (size_t i = 0; i < 6; i++) {
    force_mode_task_frame_[i] = NO_NEW_CMD_;
    force_mode_selection_vector_[i] = static_cast<uint32_t>(NO_NEW_CMD_);
    force_mode_wrench_[i] = NO_NEW_CMD_;
    force_mode_limits_[i] = NO_NEW_CMD_;
  }
  force_mode_type_ = static_cast<unsigned int>(NO_NEW_CMD_);
  return hardware_interface::CallbackReturn::SUCCESS;
}

hardware_interface::CallbackReturn
URPositionHardwareInterface::on_cleanup(const rclcpp_lifecycle::State& previous_state)
{
  RCLCPP_DEBUG(rclcpp::get_logger("URPositionHardwareInterface"), "on_cleanup");
  return stop();
}

hardware_interface::CallbackReturn
URPositionHardwareInterface::on_shutdown(const rclcpp_lifecycle::State& previous_state)
{
  RCLCPP_DEBUG(rclcpp::get_logger("URPositionHardwareInterface"), "on_shutdown");
  return stop();
}

hardware_interface::CallbackReturn URPositionHardwareInterface::stop()
{
  RCLCPP_INFO(rclcpp::get_logger("URPositionHardwareInterface"), "Stopping ...please wait...");

  if (async_thread_) {
    async_thread_shutdown_ = true;
    async_thread_->join();
    async_thread_.reset();
  }

  ur_driver_.reset();

  unregisterUrclLogHandler();

  RCLCPP_INFO(rclcpp::get_logger("URPositionHardwareInterface"), "System successfully stopped!");

  return hardware_interface::CallbackReturn::SUCCESS;
}

// template <typename T>
// void URPositionHardwareInterface::readData(const std::unique_ptr<rtde::DataPackage>& data_pkg,
//                                            const std::string& var_name, T& data)
// {
//   if (!data_pkg->getData(var_name, data)) {
//     // This throwing should never happen unless misconfigured
//     std::string error_msg = "Did not find '" + var_name + "' in data sent from robot. This should not happen!";
//     throw std::runtime_error(error_msg);
//   }
// }

// template <typename T, size_t N>
// void URPositionHardwareInterface::readBitsetData(const std::unique_ptr<rtde::DataPackage>& data_pkg,
//                                                  const std::string& var_name, std::bitset<N>& data)
// {
//   if (!data_pkg->getData<T, N>(var_name, data)) {
//     // This throwing should never happen unless misconfigured
//     std::string error_msg = "Did not find '" + var_name + "' in data sent from robot. This should not happen!";
//     throw std::runtime_error(error_msg);
//   }
// }

void URPositionHardwareInterface::asyncThread()
{
  async_thread_shutdown_ = false;
  while (!async_thread_shutdown_) {
    if (initialized_) {
      //        RCLCPP_INFO(rclcpp::get_logger("URPositionHardwareInterface"), "Initialized in async thread");
      checkAsyncIO();
    }
    std::this_thread::sleep_for(std::chrono::nanoseconds(20000000));
  }
}

hardware_interface::return_type URPositionHardwareInterface::read(const rclcpp::Time& time,
                                                                  const rclcpp::Duration& period)
{
  // We want to start the rtde comm the latest point possible due to the delay times arising from setting up the
  // communication with multiple arms
  if (!rtde_comm_has_been_started_) {
    ur_driver_->startRTDECommunication();
    rtde_comm_has_been_started_ = true;
  }
  std::unique_ptr<rtde::DataPackage> data_pkg = ur_driver_->getDataPackage();

  if (data_pkg) {
    packet_read_ = true;
<<<<<<< HEAD
    readData(data_pkg, "actual_q", urcl_joint_positions_);
    readData(data_pkg, "actual_qd", urcl_joint_velocities_);
    readData(data_pkg, "actual_current", urcl_joint_efforts_);

    readData(data_pkg, "target_speed_fraction", target_speed_fraction_);
    readData(data_pkg, "speed_scaling", speed_scaling_);
    readData(data_pkg, "runtime_state", runtime_state_);
    readData(data_pkg, "actual_TCP_force", urcl_ft_sensor_measurements_);
    readData(data_pkg, "actual_TCP_pose", urcl_tcp_pose_);
    readData(data_pkg, "target_TCP_pose", urcl_target_tcp_pose_);
    readData(data_pkg, "standard_analog_input0", standard_analog_input_[0]);
    readData(data_pkg, "standard_analog_input1", standard_analog_input_[1]);
    readData(data_pkg, "standard_analog_output0", standard_analog_output_[0]);
    readData(data_pkg, "standard_analog_output1", standard_analog_output_[1]);
    readData(data_pkg, "tool_mode", tool_mode_);
    readData(data_pkg, "tool_analog_input0", tool_analog_input_[0]);
    readData(data_pkg, "tool_analog_input1", tool_analog_input_[1]);
    readData(data_pkg, "tool_output_voltage", tool_output_voltage_);
    readData(data_pkg, "tool_output_current", tool_output_current_);
    readData(data_pkg, "tool_temperature", tool_temperature_);
    readData(data_pkg, "robot_mode", robot_mode_);
    readData(data_pkg, "safety_mode", safety_mode_);
    readBitsetData<uint32_t>(data_pkg, "robot_status_bits", robot_status_bits_);
    readBitsetData<uint32_t>(data_pkg, "safety_status_bits", safety_status_bits_);
    readBitsetData<uint64_t>(data_pkg, "actual_digital_input_bits", actual_dig_in_bits_);
    readBitsetData<uint64_t>(data_pkg, "actual_digital_output_bits", actual_dig_out_bits_);
    readBitsetData<uint32_t>(data_pkg, "analog_io_types", analog_io_types_);
    readBitsetData<uint32_t>(data_pkg, "tool_analog_input_types", tool_analog_input_types_);
    readData(data_pkg, "tcp_offset", tcp_offset_);
=======

    state_helper_.process_state_data(data_pkg, initialized_, robot_program_running_);

    // readData(data_pkg, "actual_q", urcl_joint_positions_);
    // readData(data_pkg, "actual_qd", urcl_joint_velocities_);
    // readData(data_pkg, "actual_current", urcl_joint_efforts_);

    // readData(data_pkg, "target_speed_fraction", target_speed_fraction_);
    // readData(data_pkg, "speed_scaling", speed_scaling_);
    // readData(data_pkg, "runtime_state", runtime_state_);
    // readData(data_pkg, "actual_TCP_force", urcl_ft_sensor_measurements_);
    // readData(data_pkg, "actual_TCP_pose", urcl_tcp_pose_);
    readData(data_pkg, "target_TCP_pose", urcl_target_tcp_pose_); //TODO(mathias31415) kam hinzu
    // readData(data_pkg, "standard_analog_input0", standard_analog_input_[0]);
    // readData(data_pkg, "standard_analog_input1", standard_analog_input_[1]);
    // readData(data_pkg, "standard_analog_output0", standard_analog_output_[0]);
    // readData(data_pkg, "standard_analog_output1", standard_analog_output_[1]);
    // readData(data_pkg, "tool_mode", tool_mode_);
    // readData(data_pkg, "tool_analog_input0", tool_analog_input_[0]);
    // readData(data_pkg, "tool_analog_input1", tool_analog_input_[1]);
    // readData(data_pkg, "tool_output_voltage", tool_output_voltage_);
    // readData(data_pkg, "tool_output_current", tool_output_current_);
    // readData(data_pkg, "tool_temperature", tool_temperature_);
    // readData(data_pkg, "robot_mode", robot_mode_);
    // readData(data_pkg, "safety_mode", safety_mode_);
    // readBitsetData<uint32_t>(data_pkg, "robot_status_bits", robot_status_bits_);
    // readBitsetData<uint32_t>(data_pkg, "safety_status_bits", safety_status_bits_);
    // readBitsetData<uint64_t>(data_pkg, "actual_digital_input_bits", actual_dig_in_bits_);
    // readBitsetData<uint64_t>(data_pkg, "actual_digital_output_bits", actual_dig_out_bits_);
    // readBitsetData<uint32_t>(data_pkg, "analog_io_types", analog_io_types_);
    // readBitsetData<uint32_t>(data_pkg, "tool_analog_input_types", tool_analog_input_types_);
    readData(data_pkg, "tcp_offset", tcp_offset_); // TODO(mathias31415) kam hinzu
>>>>>>> c15dd16b

    // required transforms
    // extractToolPose();
    // transformForceTorque();

    // TODO(anyone): logic for sending other stuff to higher level interface

    // pausing state follows runtime state when pausing
    // if (runtime_state_ == static_cast<uint32_t>(rtde::RUNTIME_STATE::PAUSED)) {
    //   pausing_state_ = PausingState::PAUSED;
    // } else if (runtime_state_ == static_cast<uint32_t>(rtde::RUNTIME_STATE::PLAYING) &&
    //            pausing_state_ == PausingState::PAUSED) {
    //   // When the robot resumed program execution and pausing state was PAUSED, we enter RAMPUP
    //   speed_scaling_combined_ = 0.0;
    //   pausing_state_ = PausingState::RAMPUP;
    // }

    // if (pausing_state_ == PausingState::RAMPUP) {
    //   double speed_scaling_ramp = speed_scaling_combined_ + pausing_ramp_up_increment_;
    //   speed_scaling_combined_ = std::min(speed_scaling_ramp, speed_scaling_ * target_speed_fraction_);

    //   if (speed_scaling_ramp > speed_scaling_ * target_speed_fraction_) {
    //     pausing_state_ = PausingState::RUNNING;
    //   }
    // } else if (runtime_state_ == static_cast<uint32_t>(rtde::RUNTIME_STATE::RESUMING)) {
    //   // We have to keep speed scaling on ROS side at 0 during RESUMING to prevent controllers from
    //   // continuing to interpolate
    //   speed_scaling_combined_ = 0.0;
    // } else {
    //   // Normal case
    //   speed_scaling_combined_ = speed_scaling_ * target_speed_fraction_;
    // }

    if (first_pass_ && !initialized_) {
      initAsyncIO();
      // initialize commands
      urcl_position_commands_ = urcl_position_commands_old_ = state_helper_.urcl_joint_positions_;
      urcl_velocity_commands_ = { { 0.0, 0.0, 0.0, 0.0, 0.0, 0.0 } };
      target_speed_fraction_cmd_ = NO_NEW_CMD_;
      resend_robot_program_cmd_ = NO_NEW_CMD_;
      zero_ftsensor_cmd_ = NO_NEW_CMD_;
      hand_back_control_cmd_ = NO_NEW_CMD_;
      force_mode_disable_cmd_ = NO_NEW_CMD_;
      freedrive_mode_abort_ = NO_NEW_CMD_;
      freedrive_mode_enable_ = NO_NEW_CMD_;
      initialized_ = true;
    }

    // updateNonDoubleValues();

    return hardware_interface::return_type::OK;
  }
  if (!non_blocking_read_)
    RCLCPP_ERROR(rclcpp::get_logger("URPositionHardwareInterface"), "Unable to read from hardware...");
  // TODO(anyone): could not read from the driver --> return ERROR --> on error will be called
  return hardware_interface::return_type::OK;
}

hardware_interface::return_type URPositionHardwareInterface::write(const rclcpp::Time& time,
                                                                   const rclcpp::Duration& period)
{
  // If there is no interpreting program running on the robot, we do not want to send anything.
  // TODO(anyone): We would still like to disable the controllers requiring a writable interface. In ROS1
  // this was done externally using the controller_stopper.
  if ((state_helper_.runtime_state_ == static_cast<uint32_t>(rtde::RUNTIME_STATE::PLAYING) ||
      state_helper_.runtime_state_ == static_cast<uint32_t>(rtde::RUNTIME_STATE::PAUSING)) &&
      robot_program_running_ && (!non_blocking_read_ || packet_read_)) {
    if (position_controller_running_) {
      ur_driver_->writeJointCommand(urcl_position_commands_, urcl::comm::ControlMode::MODE_SERVOJ, receive_timeout_);

    } else if (velocity_controller_running_) {
      ur_driver_->writeJointCommand(urcl_velocity_commands_, urcl::comm::ControlMode::MODE_SPEEDJ, receive_timeout_);

    } else if (freedrive_mode_controller_running_ && freedrive_activated_) {
      ur_driver_->writeFreedriveControlMessage(urcl::control::FreedriveControlMessage::FREEDRIVE_NOOP);

    } else if (passthrough_trajectory_controller_running_) {
      ur_driver_->writeTrajectoryControlMessage(urcl::control::TrajectoryControlMessage::TRAJECTORY_NOOP);
      check_passthrough_trajectory_controller();
    } else {
      ur_driver_->writeKeepalive();
    }

    if (!std::isnan(force_mode_task_frame_[0]) && !std::isnan(force_mode_selection_vector_[0]) &&
        !std::isnan(force_mode_wrench_[0]) && !std::isnan(force_mode_type_) && !std::isnan(force_mode_limits_[0]) &&
        !std::isnan(force_mode_damping_) && !std::isnan(force_mode_gain_scaling_) && ur_driver_ != nullptr) {
      start_force_mode();
    } else if (!std::isnan(force_mode_disable_cmd_) && ur_driver_ != nullptr && force_mode_async_success_ == 2.0) {
      stop_force_mode();
    }

    packet_read_ = false;
  }

  return hardware_interface::return_type::OK;
}

void URPositionHardwareInterface::handleRobotProgramState(bool program_running)
{
  robot_program_running_ = program_running;
}

void URPositionHardwareInterface::initAsyncIO()
{
  for (size_t i = 0; i < 18; ++i) {
    standard_dig_out_bits_cmd_[i] = NO_NEW_CMD_;
  }

  for (size_t i = 0; i < 2; ++i) {
    standard_analog_output_cmd_[i] = NO_NEW_CMD_;
  }

  analog_output_domain_cmd_ = NO_NEW_CMD_;

  tool_voltage_cmd_ = NO_NEW_CMD_;

  payload_mass_ = NO_NEW_CMD_;
  payload_center_of_gravity_ = { NO_NEW_CMD_, NO_NEW_CMD_, NO_NEW_CMD_ };
}

void URPositionHardwareInterface::checkAsyncIO()
{
  if (!rtde_comm_has_been_started_) {
    return;
  }
  for (size_t i = 0; i < 18; ++i) {
    if (!std::isnan(standard_dig_out_bits_cmd_[i]) && ur_driver_ != nullptr) {
      if (i <= 7) {
        io_async_success_ =
            ur_driver_->getRTDEWriter().sendStandardDigitalOutput(i, static_cast<bool>(standard_dig_out_bits_cmd_[i]));
      } else if (i <= 15) {
        io_async_success_ = ur_driver_->getRTDEWriter().sendConfigurableDigitalOutput(
            static_cast<uint8_t>(i - 8), static_cast<bool>(standard_dig_out_bits_cmd_[i]));
      } else {
        io_async_success_ = ur_driver_->getRTDEWriter().sendToolDigitalOutput(
            static_cast<uint8_t>(i - 16), static_cast<bool>(standard_dig_out_bits_cmd_[i]));
      }
      standard_dig_out_bits_cmd_[i] = NO_NEW_CMD_;
    }
  }

  for (size_t i = 0; i < 2; ++i) {
    if (!std::isnan(standard_analog_output_cmd_[i]) && ur_driver_ != nullptr) {
      urcl::AnalogOutputType domain = urcl::AnalogOutputType::SET_ON_TEACH_PENDANT;
      if (!std::isnan(analog_output_domain_cmd_) && ur_driver_ != nullptr) {
        domain = static_cast<urcl::AnalogOutputType>(analog_output_domain_cmd_);
        analog_output_domain_cmd_ = NO_NEW_CMD_;
      }
      io_async_success_ =
          ur_driver_->getRTDEWriter().sendStandardAnalogOutput(i, standard_analog_output_cmd_[i], domain);
      standard_analog_output_cmd_[i] = NO_NEW_CMD_;
    }
  }

  if (!std::isnan(tool_voltage_cmd_) && ur_driver_ != nullptr) {
    io_async_success_ = ur_driver_->setToolVoltage(static_cast<urcl::ToolVoltage>(tool_voltage_cmd_));
    tool_voltage_cmd_ = NO_NEW_CMD_;
  }

  if (!std::isnan(target_speed_fraction_cmd_) && ur_driver_ != nullptr) {
    scaling_async_success_ = ur_driver_->getRTDEWriter().sendSpeedSlider(target_speed_fraction_cmd_);
    target_speed_fraction_cmd_ = NO_NEW_CMD_;
  }

  if (!std::isnan(resend_robot_program_cmd_) && ur_driver_ != nullptr) {
    try {
      resend_robot_program_async_success_ = ur_driver_->sendRobotProgram();
    } catch (const urcl::UrException& e) {
      RCLCPP_ERROR(rclcpp::get_logger("URPositionHardwareInterface"), "Service Call failed: '%s'", e.what());
    }
    resend_robot_program_cmd_ = NO_NEW_CMD_;
  }

  if (!std::isnan(hand_back_control_cmd_) && ur_driver_ != nullptr) {
    robot_program_running_ = false;
    hand_back_control_async_success_ = true;
    hand_back_control_cmd_ = NO_NEW_CMD_;
  }

  if (!std::isnan(payload_mass_) && !std::isnan(payload_center_of_gravity_[0]) &&
      !std::isnan(payload_center_of_gravity_[1]) && !std::isnan(payload_center_of_gravity_[2]) &&
      ur_driver_ != nullptr) {
    payload_async_success_ = ur_driver_->setPayload(payload_mass_, payload_center_of_gravity_);
    payload_mass_ = NO_NEW_CMD_;
    payload_center_of_gravity_ = { NO_NEW_CMD_, NO_NEW_CMD_, NO_NEW_CMD_ };
  }

  if (!std::isnan(zero_ftsensor_cmd_) && ur_driver_ != nullptr) {
    zero_ftsensor_async_success_ = ur_driver_->zeroFTSensor();
    zero_ftsensor_cmd_ = NO_NEW_CMD_;
  }

  if (!std::isnan(freedrive_mode_enable_) && ur_driver_ != nullptr) {
    RCLCPP_INFO(get_logger(), "Starting freedrive mode.");
    freedrive_mode_async_success_ =
        ur_driver_->writeFreedriveControlMessage(urcl::control::FreedriveControlMessage::FREEDRIVE_START);
    freedrive_mode_enable_ = NO_NEW_CMD_;
    freedrive_activated_ = true;
  }

  if (!std::isnan(freedrive_mode_abort_) && freedrive_mode_abort_ == 1.0 && freedrive_activated_ &&
      ur_driver_ != nullptr) {
    RCLCPP_INFO(get_logger(), "Stopping freedrive mode.");
    freedrive_mode_async_success_ =
        ur_driver_->writeFreedriveControlMessage(urcl::control::FreedriveControlMessage::FREEDRIVE_STOP);
    freedrive_activated_ = false;
    freedrive_mode_abort_ = NO_NEW_CMD_;
  }
}

<<<<<<< HEAD
void URPositionHardwareInterface::updateNonDoubleValues()
{
  for (size_t i = 0; i < 18; ++i) {
    actual_dig_out_bits_copy_[i] = static_cast<double>(actual_dig_out_bits_[i]);
    actual_dig_in_bits_copy_[i] = static_cast<double>(actual_dig_in_bits_[i]);
  }

  for (size_t i = 0; i < 11; ++i) {
    safety_status_bits_copy_[i] = static_cast<double>(safety_status_bits_[i]);
  }

  for (size_t i = 0; i < 4; ++i) {
    analog_io_types_copy_[i] = static_cast<double>(analog_io_types_[i]);
    robot_status_bits_copy_[i] = static_cast<double>(robot_status_bits_[i]);
  }

  for (size_t i = 0; i < 2; ++i) {
    tool_analog_input_types_copy_[i] = static_cast<double>(tool_analog_input_types_[i]);
  }

  tool_output_voltage_copy_ = static_cast<double>(tool_output_voltage_);
  robot_mode_copy_ = static_cast<double>(robot_mode_);
  safety_mode_copy_ = static_cast<double>(safety_mode_);
  tool_mode_copy_ = static_cast<double>(tool_mode_);
  system_interface_initialized_ = initialized_ ? 1.0 : 0.0;
  robot_program_running_copy_ = robot_program_running_ ? 1.0 : 0.0;
}

void URPositionHardwareInterface::transformForceTorque()
{
  KDL::Wrench ft(
      KDL::Vector(urcl_ft_sensor_measurements_[0], urcl_ft_sensor_measurements_[1], urcl_ft_sensor_measurements_[2]),
      KDL::Vector(urcl_ft_sensor_measurements_[3], urcl_ft_sensor_measurements_[4], urcl_ft_sensor_measurements_[5]));
  if (ur_driver_->getVersion().major >= 5)  // e-Series
  {
    // Setup necessary frames
    KDL::Vector vec = KDL::Vector(tcp_offset_[3], tcp_offset_[4], tcp_offset_[5]);
    double angle = vec.Normalize();
    KDL::Rotation rotation = KDL::Rotation::Rot(vec, angle);
    KDL::Frame flange_to_tcp = KDL::Frame(rotation, KDL::Vector(tcp_offset_[0], tcp_offset_[1], tcp_offset_[2]));

    vec = KDL::Vector(urcl_target_tcp_pose_[3], urcl_target_tcp_pose_[4], urcl_target_tcp_pose_[5]);
    angle = vec.Normalize();
    rotation = KDL::Rotation::Rot(vec, angle);
    KDL::Frame base_to_tcp =
        KDL::Frame(rotation, KDL::Vector(urcl_target_tcp_pose_[0], urcl_target_tcp_pose_[1], urcl_target_tcp_pose_[2]));
    // Calculate transformation from base to flange, see calculation details below
    // `base_to_tcp = base_to_flange*flange_to_tcp -> base_to_flange = base_to_tcp * inv(flange_to_tcp)`
    KDL::Frame base_to_flange = base_to_tcp * flange_to_tcp.Inverse();
    // rotate f/t sensor output back to the flange frame
    ft = base_to_flange.M.Inverse() * ft;

    // Transform the wrench to the tcp frame
    ft = flange_to_tcp * ft;
  } else {  // CB3
    KDL::Vector vec = KDL::Vector(urcl_target_tcp_pose_[3], urcl_target_tcp_pose_[4], urcl_target_tcp_pose_[5]);
    double angle = vec.Normalize();
    KDL::Rotation base_to_tcp_rot = KDL::Rotation::Rot(vec, angle);

    // rotate f/t sensor output back to the tcp frame
    ft = base_to_tcp_rot.Inverse() * ft;
  }
  urcl_ft_sensor_measurements_ = { ft[0], ft[1], ft[2], ft[3], ft[4], ft[5] };
}

void URPositionHardwareInterface::extractToolPose()
{
  // imported from ROS1 driver hardware_interface.cpp#L911-L928
  double tcp_angle =
      std::sqrt(std::pow(urcl_tcp_pose_[3], 2) + std::pow(urcl_tcp_pose_[4], 2) + std::pow(urcl_tcp_pose_[5], 2));

  tf2::Vector3 rotation_vec(urcl_tcp_pose_[3], urcl_tcp_pose_[4], urcl_tcp_pose_[5]);
  if (tcp_angle > 1e-16) {
    tcp_rotation_quat_.setRotation(rotation_vec.normalized(), tcp_angle);
  } else {
    tcp_rotation_quat_.setValue(0.0, 0.0, 0.0, 1.0);  // default Quaternion is 0,0,0,0 which is invalid
  }
  tcp_rotation_buffer.set(tcp_rotation_quat_);
}
=======
// void URPositionHardwareInterface::updateNonDoubleValues()
// {
//   for (size_t i = 0; i < 18; ++i) {
//     actual_dig_out_bits_copy_[i] = static_cast<double>(actual_dig_out_bits_[i]);
//     actual_dig_in_bits_copy_[i] = static_cast<double>(actual_dig_in_bits_[i]);
//   }

//   for (size_t i = 0; i < 11; ++i) {
//     safety_status_bits_copy_[i] = static_cast<double>(safety_status_bits_[i]);
//   }

//   for (size_t i = 0; i < 4; ++i) {
//     analog_io_types_copy_[i] = static_cast<double>(analog_io_types_[i]);
//     robot_status_bits_copy_[i] = static_cast<double>(robot_status_bits_[i]);
//   }

//   for (size_t i = 0; i < 2; ++i) {
//     tool_analog_input_types_copy_[i] = static_cast<double>(tool_analog_input_types_[i]);
//   }

//   tool_output_voltage_copy_ = static_cast<double>(tool_output_voltage_);
//   robot_mode_copy_ = static_cast<double>(robot_mode_);
//   safety_mode_copy_ = static_cast<double>(safety_mode_);
//   tool_mode_copy_ = static_cast<double>(tool_mode_);
//   system_interface_initialized_ = initialized_ ? 1.0 : 0.0;
//   robot_program_running_copy_ = robot_program_running_ ? 1.0 : 0.0;
// }

// void URPositionHardwareInterface::transformForceTorque()
// {
//   KDL::Wrench ft(
//       KDL::Vector(urcl_ft_sensor_measurements_[0], urcl_ft_sensor_measurements_[1], urcl_ft_sensor_measurements_[2]),
//       KDL::Vector(urcl_ft_sensor_measurements_[3], urcl_ft_sensor_measurements_[4], urcl_ft_sensor_measurements_[5]));
//   if (ur_driver_->getVersion().major >= 5)  // e-Series
//   {
//     // Setup necessary frames
//     KDL::Vector vec = KDL::Vector(tcp_offset_[3], tcp_offset_[4], tcp_offset_[5]);
//     double angle = vec.Normalize();
//     KDL::Rotation rotation = KDL::Rotation::Rot(vec, angle);
//     KDL::Frame flange_to_tcp = KDL::Frame(rotation, KDL::Vector(tcp_offset_[0], tcp_offset_[1], tcp_offset_[2]));

//     vec = KDL::Vector(urcl_target_tcp_pose_[3], urcl_target_tcp_pose_[4], urcl_target_tcp_pose_[5]);
//     angle = vec.Normalize();
//     rotation = KDL::Rotation::Rot(vec, angle);
//     KDL::Frame base_to_tcp =
//         KDL::Frame(rotation, KDL::Vector(urcl_target_tcp_pose_[0], urcl_target_tcp_pose_[1], urcl_target_tcp_pose_[2]));
//     // Calculate transformation from base to flange, see calculation details below
//     // `base_to_tcp = base_to_flange*flange_to_tcp -> base_to_flange = base_to_tcp * inv(flange_to_tcp)`
//     KDL::Frame base_to_flange = base_to_tcp * flange_to_tcp.Inverse();
//     // rotate f/t sensor output back to the flange frame
//     ft = base_to_flange.M.Inverse() * ft;

//     // Transform the wrench to the tcp frame
//     ft = flange_to_tcp * ft;
//   } else {  // CB3
//     KDL::Vector vec = KDL::Vector(urcl_target_tcp_pose_[3], urcl_target_tcp_pose_[4], urcl_target_tcp_pose_[5]);
//     double angle = vec.Normalize();
//     KDL::Rotation base_to_tcp_rot = KDL::Rotation::Rot(vec, angle);

//     // rotate f/t sensor output back to the tcp frame
//     ft = base_to_tcp_rot.Inverse() * ft;
//   }
//   urcl_ft_sensor_measurements_ = { ft[0], ft[1], ft[2], ft[3], ft[4], ft[5] };
// }

// void URPositionHardwareInterface::extractToolPose()
// {
//   // imported from ROS1 driver hardware_interface.cpp#L911-L928
//   double tcp_angle =
//       std::sqrt(std::pow(urcl_tcp_pose_[3], 2) + std::pow(urcl_tcp_pose_[4], 2) + std::pow(urcl_tcp_pose_[5], 2));

//   tf2::Vector3 rotation_vec(urcl_tcp_pose_[3], urcl_tcp_pose_[4], urcl_tcp_pose_[5]);
//   if (tcp_angle > 1e-16) {
//     tcp_rotation_quat_.setRotation(rotation_vec.normalized(), tcp_angle);
//   } else {
//     tcp_rotation_quat_.setValue(0.0, 0.0, 0.0, 1.0);  // default Quaternion is 0,0,0,0 which is invalid
//   }
//   tcp_rotation_buffer.set(tcp_rotation_quat_);
// }
>>>>>>> c15dd16b

hardware_interface::return_type URPositionHardwareInterface::prepare_command_mode_switch(
    const std::vector<std::string>& start_interfaces, const std::vector<std::string>& stop_interfaces)
{
  hardware_interface::return_type ret_val = hardware_interface::return_type::OK;

  start_modes_ = std::vector<std::vector<std::string>>(info_.joints.size());
  stop_modes_ = std::vector<std::vector<uint>>(info_.joints.size());
  std::vector<std::vector<std::string>> control_modes(info_.joints.size());
  const std::string tf_prefix = info_.hardware_parameters.at("tf_prefix");

  // Assess current state
  for (auto i = 0u; i < info_.joints.size(); i++) {
    if (position_controller_running_) {
      control_modes[i] = { hardware_interface::HW_IF_POSITION };
    }
    if (velocity_controller_running_) {
      control_modes[i] = { hardware_interface::HW_IF_VELOCITY };
    }
    if (force_mode_controller_running_) {
      control_modes[i].push_back(FORCE_MODE_GPIO);
    }
    if (passthrough_trajectory_controller_running_) {
      control_modes[i].push_back(PASSTHROUGH_GPIO);
    }
    if (freedrive_mode_controller_running_) {
      control_modes[i].push_back(FREEDRIVE_MODE_GPIO);
    }
  }

  if (!std::all_of(start_modes_.begin() + 1, start_modes_.end(),
                   [&](const std::vector<std::string>& other) { return other == start_modes_[0]; })) {
    RCLCPP_ERROR(get_logger(), "Start modes of all joints have to be the same.");
    return hardware_interface::return_type::ERROR;
  }

  // Starting interfaces
  // If a joint has been reserved already, raise an error.
  // Modes that are not directly mapped to a single joint such as force_mode reserve all joints.
  for (const auto& key : start_interfaces) {
    for (auto i = 0u; i < info_.joints.size(); i++) {
      if (key == info_.joints[i].name + "/" + hardware_interface::HW_IF_POSITION) {
        if (!start_modes_[i].empty()) {
          RCLCPP_ERROR(get_logger(), "Attempting to start position control while there is another control mode already "
                                     "requested.");
          return hardware_interface::return_type::ERROR;
        }
        start_modes_[i] = { hardware_interface::HW_IF_POSITION };
      } else if (key == info_.joints[i].name + "/" + hardware_interface::HW_IF_VELOCITY) {
        if (!start_modes_[i].empty()) {
          RCLCPP_ERROR(get_logger(), "Attempting to start velocity control while there is another control mode already "
                                     "requested.");
          return hardware_interface::return_type::ERROR;
        }
        start_modes_[i] = { hardware_interface::HW_IF_VELOCITY };
      } else if (key == tf_prefix + FORCE_MODE_GPIO + "/type") {
        if (std::any_of(start_modes_[i].begin(), start_modes_[i].end(), [&](const std::string& item) {
              return item == hardware_interface::HW_IF_POSITION || item == hardware_interface::HW_IF_VELOCITY;
            })) {
          RCLCPP_ERROR(get_logger(), "Attempting to start force_mode control while there is either position or "
                                     "velocity mode already requested by another controller.");
          return hardware_interface::return_type::ERROR;
        }
        start_modes_[i].push_back(FORCE_MODE_GPIO);
      } else if (key == tf_prefix + PASSTHROUGH_GPIO + "/setpoint_positions_" + std::to_string(i)) {
        if (std::any_of(start_modes_[i].begin(), start_modes_[i].end(), [&](const std::string& item) {
              return item == hardware_interface::HW_IF_POSITION || item == hardware_interface::HW_IF_VELOCITY;
            })) {
          RCLCPP_ERROR(get_logger(), "Attempting to start trajectory passthrough control while there is either "
                                     "position or velocity mode already requested by another controller.");
          return hardware_interface::return_type::ERROR;
        }
        start_modes_[i].push_back(PASSTHROUGH_GPIO);
      } else if (key == tf_prefix + FREEDRIVE_MODE_GPIO + "/async_success") {
        if (std::any_of(start_modes_[i].begin(), start_modes_[i].end(), [&](const std::string& item) {
              return item == hardware_interface::HW_IF_POSITION || item == hardware_interface::HW_IF_VELOCITY ||
                     item == PASSTHROUGH_GPIO || item == FORCE_MODE_GPIO;
            })) {
          return hardware_interface::return_type::ERROR;
        }
        start_modes_[i].push_back(FREEDRIVE_MODE_GPIO);
      }
    }
  }

  // Stopping interfaces
  // add stop interface per joint in tmp var for later check
  for (const auto& key : stop_interfaces) {
    for (auto i = 0u; i < info_.joints.size(); i++) {
      if (key == info_.joints[i].name + "/" + hardware_interface::HW_IF_POSITION) {
        stop_modes_[i].push_back(StoppingInterface::STOP_POSITION);
        control_modes[i].erase(
            std::remove_if(control_modes[i].begin(), control_modes[i].end(),
                           [](const std::string& item) { return item == hardware_interface::HW_IF_POSITION; }),
            control_modes[i].end());
      }
      if (key == info_.joints[i].name + "/" + hardware_interface::HW_IF_VELOCITY) {
        stop_modes_[i].push_back(StoppingInterface::STOP_VELOCITY);
        control_modes[i].erase(
            std::remove_if(control_modes[i].begin(), control_modes[i].end(),
                           [](const std::string& item) { return item == hardware_interface::HW_IF_VELOCITY; }),
            control_modes[i].end());
      }
      if (key == tf_prefix + FORCE_MODE_GPIO + "/disable_cmd") {
        stop_modes_[i].push_back(StoppingInterface::STOP_FORCE_MODE);
        control_modes[i].erase(std::remove_if(control_modes[i].begin(), control_modes[i].end(),
                                              [&](const std::string& item) { return item == FORCE_MODE_GPIO; }),
                               control_modes[i].end());
      }
      if (key == tf_prefix + PASSTHROUGH_GPIO + "/setpoint_positions_" + std::to_string(i)) {
        stop_modes_[i].push_back(StoppingInterface::STOP_PASSTHROUGH);
        control_modes[i].erase(std::remove_if(control_modes[i].begin(), control_modes[i].end(),
                                              [&](const std::string& item) { return item == PASSTHROUGH_GPIO; }),
                               control_modes[i].end());
      }
      if (key == tf_prefix + FREEDRIVE_MODE_GPIO + "/async_success") {
        stop_modes_[i].push_back(StoppingInterface::STOP_FREEDRIVE);
        control_modes[i].erase(std::remove_if(control_modes[i].begin(), control_modes[i].end(),
                                              [&](const std::string& item) { return item == FREEDRIVE_MODE_GPIO; }),
                               control_modes[i].end());
      }
    }
  }

  // Do not start conflicting controllers
  // Passthrough controller requested to start
  if (std::any_of(start_modes_[0].begin(), start_modes_[0].end(),
                  [this](auto& item) { return (item == PASSTHROUGH_GPIO); }) &&
      (std::any_of(start_modes_[0].begin(), start_modes_[0].end(),
                   [this](auto& item) {
                     return (item == hardware_interface::HW_IF_VELOCITY || item == hardware_interface::HW_IF_POSITION ||
                             item == FREEDRIVE_MODE_GPIO);
                   }) ||
       std::any_of(control_modes[0].begin(), control_modes[0].end(), [this](auto& item) {
         return (item == hardware_interface::HW_IF_VELOCITY || item == hardware_interface::HW_IF_POSITION ||
                 item == FREEDRIVE_MODE_GPIO);
       }))) {
    RCLCPP_ERROR(get_logger(), "Attempting to start passthrough_trajectory control while there is either position or "
                               "velocity or freedrive mode running.");
    ret_val = hardware_interface::return_type::ERROR;
  }

  // Force mode requested to start
  if (std::any_of(start_modes_[0].begin(), start_modes_[0].end(),
                  [this](auto& item) { return (item == FORCE_MODE_GPIO); }) &&
      (std::any_of(start_modes_[0].begin(), start_modes_[0].end(),
                   [this](auto& item) {
                     return (item == hardware_interface::HW_IF_VELOCITY || item == hardware_interface::HW_IF_POSITION ||
                             item == FREEDRIVE_MODE_GPIO);
                   }) ||
       std::any_of(control_modes[0].begin(), control_modes[0].end(), [this](auto& item) {
         return (item == hardware_interface::HW_IF_VELOCITY || item == hardware_interface::HW_IF_POSITION ||
                 item == FORCE_MODE_GPIO || item == FREEDRIVE_MODE_GPIO);
       }))) {
    RCLCPP_ERROR(get_logger(), "Attempting to start force mode control while there is either position or "
                               "velocity mode running.");
    ret_val = hardware_interface::return_type::ERROR;
  }

  // Freedrive mode requested to start
  if (std::any_of(start_modes_[0].begin(), start_modes_[0].end(),
                  [this](auto& item) { return (item == FREEDRIVE_MODE_GPIO); }) &&
      (std::any_of(start_modes_[0].begin(), start_modes_[0].end(),
                   [this](auto& item) {
                     return (item == hardware_interface::HW_IF_VELOCITY || item == hardware_interface::HW_IF_POSITION ||
                             item == PASSTHROUGH_GPIO || item == FORCE_MODE_GPIO);
                   }) ||
       std::any_of(control_modes[0].begin(), control_modes[0].end(), [this](auto& item) {
         return (item == hardware_interface::HW_IF_VELOCITY || item == hardware_interface::HW_IF_POSITION ||
                 item == PASSTHROUGH_GPIO || item == FORCE_MODE_GPIO);
       }))) {
    RCLCPP_ERROR(get_logger(), "Attempting to start force mode control while there is either position or "
                               "velocity mode running.");
    ret_val = hardware_interface::return_type::ERROR;
  }

  // Position mode requested to start
  if (std::any_of(start_modes_[0].begin(), start_modes_[0].end(),
                  [](auto& item) { return (item == hardware_interface::HW_IF_POSITION); }) &&
      (std::any_of(start_modes_[0].begin(), start_modes_[0].end(),
                   [this](auto& item) {
                     return (item == hardware_interface::HW_IF_VELOCITY || item == PASSTHROUGH_GPIO ||
                             item == FORCE_MODE_GPIO || item == FREEDRIVE_MODE_GPIO);
                   }) ||
       std::any_of(control_modes[0].begin(), control_modes[0].end(), [this](auto& item) {
         return (item == hardware_interface::HW_IF_VELOCITY || item == hardware_interface::HW_IF_POSITION ||
                 item == PASSTHROUGH_GPIO || item == FORCE_MODE_GPIO || item == FREEDRIVE_MODE_GPIO);
       }))) {
    RCLCPP_ERROR(get_logger(), "Attempting to start position control while there is either trajectory passthrough or "
                               "velocity mode or force_mode or freedrive mode running.");
    ret_val = hardware_interface::return_type::ERROR;
  }

  // Velocity mode requested to start
  if (std::any_of(start_modes_[0].begin(), start_modes_[0].end(),
                  [](auto& item) { return (item == hardware_interface::HW_IF_VELOCITY); }) &&
      (std::any_of(start_modes_[0].begin(), start_modes_[0].end(),
                   [this](auto& item) {
                     return (item == hardware_interface::HW_IF_POSITION || item == PASSTHROUGH_GPIO ||
                             item == FORCE_MODE_GPIO || item == FREEDRIVE_MODE_GPIO);
                   }) ||
       std::any_of(control_modes[0].begin(), control_modes[0].end(), [this](auto& item) {
         return (item == hardware_interface::HW_IF_VELOCITY || item == hardware_interface::HW_IF_POSITION ||
                 item == PASSTHROUGH_GPIO || item == FORCE_MODE_GPIO || item == FREEDRIVE_MODE_GPIO);
       }))) {
    RCLCPP_ERROR(get_logger(), "Attempting to start velosity control while there is either trajectory passthrough or "
                               "position mode or force_mode or freedrive mode running.");
    ret_val = hardware_interface::return_type::ERROR;
  }

  controllers_initialized_ = true;
  return ret_val;
}

hardware_interface::return_type URPositionHardwareInterface::perform_command_mode_switch(
    const std::vector<std::string>& start_interfaces, const std::vector<std::string>& stop_interfaces)
{
  hardware_interface::return_type ret_val = hardware_interface::return_type::OK;

  if (stop_modes_[0].size() != 0 && std::find(stop_modes_[0].begin(), stop_modes_[0].end(),
                                              StoppingInterface::STOP_POSITION) != stop_modes_[0].end()) {
    position_controller_running_ = false;
    urcl_position_commands_ = urcl_position_commands_old_ = state_helper_.urcl_joint_positions_;
  } else if (stop_modes_[0].size() != 0 && std::find(stop_modes_[0].begin(), stop_modes_[0].end(),
                                                     StoppingInterface::STOP_VELOCITY) != stop_modes_[0].end()) {
    velocity_controller_running_ = false;
    urcl_velocity_commands_ = { { 0.0, 0.0, 0.0, 0.0, 0.0, 0.0 } };
  } else if (stop_modes_[0].size() != 0 && std::find(stop_modes_[0].begin(), stop_modes_[0].end(),
                                                     StoppingInterface::STOP_FORCE_MODE) != stop_modes_[0].end()) {
    force_mode_controller_running_ = false;
    stop_force_mode();
  } else if (stop_modes_[0].size() != 0 && std::find(stop_modes_[0].begin(), stop_modes_[0].end(),
                                                     StoppingInterface::STOP_PASSTHROUGH) != stop_modes_[0].end()) {
    passthrough_trajectory_controller_running_ = false;
    passthrough_trajectory_abort_ = 1.0;
    trajectory_joint_positions_.clear();
    trajectory_joint_accelerations_.clear();
    trajectory_joint_velocities_.clear();
  } else if (stop_modes_.size() != 0 && std::find(stop_modes_[0].begin(), stop_modes_[0].end(),
                                                  StoppingInterface::STOP_FREEDRIVE) != stop_modes_[0].end()) {
    freedrive_mode_controller_running_ = false;
    freedrive_activated_ = false;
    freedrive_mode_abort_ = 1.0;
  }

  if (start_modes_.size() != 0 && std::find(start_modes_[0].begin(), start_modes_[0].end(),
                                            hardware_interface::HW_IF_POSITION) != start_modes_[0].end()) {
    velocity_controller_running_ = false;
    passthrough_trajectory_controller_running_ = false;
    urcl_position_commands_ = urcl_position_commands_old_ = state_helper_.urcl_joint_positions_;
    position_controller_running_ = true;

  } else if (start_modes_[0].size() != 0 && std::find(start_modes_[0].begin(), start_modes_[0].end(),
                                                      hardware_interface::HW_IF_VELOCITY) != start_modes_[0].end()) {
    position_controller_running_ = false;
    passthrough_trajectory_controller_running_ = false;
    urcl_velocity_commands_ = { { 0.0, 0.0, 0.0, 0.0, 0.0, 0.0 } };
    velocity_controller_running_ = true;
  } else if (start_modes_[0].size() != 0 &&
             std::find(start_modes_[0].begin(), start_modes_[0].end(), FORCE_MODE_GPIO) != start_modes_[0].end()) {
    force_mode_controller_running_ = true;
  } else if (start_modes_[0].size() != 0 &&
             std::find(start_modes_[0].begin(), start_modes_[0].end(), PASSTHROUGH_GPIO) != start_modes_[0].end()) {
    velocity_controller_running_ = false;
    position_controller_running_ = false;
    passthrough_trajectory_controller_running_ = true;
    passthrough_trajectory_abort_ = 0.0;
  } else if (start_modes_[0].size() != 0 &&
             std::find(start_modes_[0].begin(), start_modes_[0].end(), FREEDRIVE_MODE_GPIO) != start_modes_[0].end()) {
    velocity_controller_running_ = false;
    position_controller_running_ = false;
    freedrive_mode_controller_running_ = true;
    freedrive_activated_ = false;
  }

  start_modes_.clear();
  stop_modes_.clear();

  return ret_val;
}

void URPositionHardwareInterface::start_force_mode()
{
  for (size_t i = 0; i < force_mode_selection_vector_.size(); i++) {
    force_mode_selection_vector_copy_[i] = force_mode_selection_vector_[i];
  }
  /* Check version of robot to ensure that the correct startForceMode is called. */
  if (ur_driver_->getVersion().major < 5) {
    force_mode_async_success_ =
        ur_driver_->startForceMode(force_mode_task_frame_, force_mode_selection_vector_copy_, force_mode_wrench_,
                                   force_mode_type_, force_mode_limits_, force_mode_damping_);
    if (force_mode_gain_scaling_ != 0.5) {
      RCLCPP_WARN(rclcpp::get_logger("URPositionHardwareInterface"), "Force mode gain scaling cannot be used on "
                                                                     "CB3 "
                                                                     "robots. Starting force mode, but "
                                                                     "disregarding "
                                                                     "gain scaling.");
    }
  } else {
    force_mode_async_success_ =
        ur_driver_->startForceMode(force_mode_task_frame_, force_mode_selection_vector_copy_, force_mode_wrench_,
                                   force_mode_type_, force_mode_limits_, force_mode_damping_, force_mode_gain_scaling_);
  }

  for (size_t i = 0; i < 6; i++) {
    force_mode_task_frame_[i] = NO_NEW_CMD_;
    force_mode_selection_vector_[i] = static_cast<uint32_t>(NO_NEW_CMD_);
    force_mode_wrench_[i] = NO_NEW_CMD_;
    force_mode_limits_[i] = NO_NEW_CMD_;
  }
  force_mode_type_ = static_cast<unsigned int>(NO_NEW_CMD_);
  force_mode_damping_ = NO_NEW_CMD_;
  force_mode_gain_scaling_ = NO_NEW_CMD_;
}

void URPositionHardwareInterface::stop_force_mode()
{
  force_mode_async_success_ = ur_driver_->endForceMode();
  force_mode_disable_cmd_ = NO_NEW_CMD_;
}

void URPositionHardwareInterface::check_passthrough_trajectory_controller()
{
  static double last_time = 0.0;
  // See passthrough_trajectory_controller.hpp for an explanation of the passthrough_trajectory_transfer_state_ values.

  // We should abort and are not in state IDLE
  if (passthrough_trajectory_abort_ == 1.0 && passthrough_trajectory_transfer_state_ != 0.0) {
    ur_driver_->writeTrajectoryControlMessage(urcl::control::TrajectoryControlMessage::TRAJECTORY_CANCEL);
  } else if (passthrough_trajectory_transfer_state_ == 2.0) {
    passthrough_trajectory_abort_ = 0.0;
    trajectory_joint_positions_.push_back(passthrough_trajectory_positions_);

    trajectory_times_.push_back(passthrough_trajectory_time_from_start_ - last_time);
    last_time = passthrough_trajectory_time_from_start_;

    if (!std::isnan(passthrough_trajectory_velocities_[0])) {
      trajectory_joint_velocities_.push_back(passthrough_trajectory_velocities_);
    }
    if (!std::isnan(passthrough_trajectory_accelerations_[0])) {
      trajectory_joint_accelerations_.push_back(passthrough_trajectory_accelerations_);
    }
    passthrough_trajectory_transfer_state_ = 1.0;
    /* When all points have been read, write them to the physical robot controller.*/
  } else if (passthrough_trajectory_transfer_state_ == 3.0) {
    /* Tell robot controller how many points are in the trajectory. */
    ur_driver_->writeTrajectoryControlMessage(urcl::control::TrajectoryControlMessage::TRAJECTORY_START,
                                              trajectory_joint_positions_.size());
    /* Write the appropriate type of point depending on the combination of positions, velocities and accelerations. */
    if (!has_velocities(trajectory_joint_velocities_) && !has_accelerations(trajectory_joint_accelerations_)) {
      for (size_t i = 0; i < trajectory_joint_positions_.size(); i++) {
        ur_driver_->writeTrajectorySplinePoint(trajectory_joint_positions_[i], urcl::vector6d_t{ 0, 0, 0, 0, 0, 0 },
                                               trajectory_times_[i]);
      }
    } else if (has_velocities(trajectory_joint_velocities_) && !has_accelerations(trajectory_joint_accelerations_)) {
      for (size_t i = 0; i < trajectory_joint_positions_.size(); i++) {
        ur_driver_->writeTrajectorySplinePoint(trajectory_joint_positions_[i], trajectory_joint_velocities_[i],
                                               trajectory_times_[i]);
      }
    } else if (!has_velocities(trajectory_joint_velocities_) && has_accelerations(trajectory_joint_accelerations_)) {
      for (size_t i = 0; i < trajectory_joint_positions_.size(); i++) {
        ur_driver_->writeTrajectorySplinePoint(trajectory_joint_positions_[i], trajectory_joint_accelerations_[i],
                                               trajectory_times_[i]);
      }
    } else if (has_velocities(trajectory_joint_velocities_) && has_accelerations(trajectory_joint_accelerations_)) {
      for (size_t i = 0; i < trajectory_joint_positions_.size(); i++) {
        ur_driver_->writeTrajectorySplinePoint(trajectory_joint_positions_[i], trajectory_joint_velocities_[i],
                                               trajectory_joint_accelerations_[i], trajectory_times_[i]);
      }
    }
    trajectory_joint_positions_.clear();
    trajectory_joint_accelerations_.clear();
    trajectory_joint_velocities_.clear();
    trajectory_times_.clear();
    last_time = 0.0;
    passthrough_trajectory_abort_ = 0.0;
    passthrough_trajectory_transfer_state_ = 4.0;
  }
}

void URPositionHardwareInterface::trajectory_done_callback(urcl::control::TrajectoryResult result)
{
  if (result == urcl::control::TrajectoryResult::TRAJECTORY_RESULT_FAILURE) {
    passthrough_trajectory_abort_ = 1.0;
  } else {
    passthrough_trajectory_abort_ = 0.0;
  }
  passthrough_trajectory_transfer_state_ = 5.0;
  return;
}

bool URPositionHardwareInterface::has_velocities(std::vector<std::array<double, 6>> velocities)
{
  return (velocities.size() > 0);
}

bool URPositionHardwareInterface::has_accelerations(std::vector<std::array<double, 6>> accelerations)
{
  return (accelerations.size() > 0);
}

}  // namespace ur_robot_driver

#include "pluginlib/class_list_macros.hpp"

PLUGINLIB_EXPORT_CLASS(ur_robot_driver::URPositionHardwareInterface, hardware_interface::SystemInterface)<|MERGE_RESOLUTION|>--- conflicted
+++ resolved
@@ -698,37 +698,6 @@
 
   if (data_pkg) {
     packet_read_ = true;
-<<<<<<< HEAD
-    readData(data_pkg, "actual_q", urcl_joint_positions_);
-    readData(data_pkg, "actual_qd", urcl_joint_velocities_);
-    readData(data_pkg, "actual_current", urcl_joint_efforts_);
-
-    readData(data_pkg, "target_speed_fraction", target_speed_fraction_);
-    readData(data_pkg, "speed_scaling", speed_scaling_);
-    readData(data_pkg, "runtime_state", runtime_state_);
-    readData(data_pkg, "actual_TCP_force", urcl_ft_sensor_measurements_);
-    readData(data_pkg, "actual_TCP_pose", urcl_tcp_pose_);
-    readData(data_pkg, "target_TCP_pose", urcl_target_tcp_pose_);
-    readData(data_pkg, "standard_analog_input0", standard_analog_input_[0]);
-    readData(data_pkg, "standard_analog_input1", standard_analog_input_[1]);
-    readData(data_pkg, "standard_analog_output0", standard_analog_output_[0]);
-    readData(data_pkg, "standard_analog_output1", standard_analog_output_[1]);
-    readData(data_pkg, "tool_mode", tool_mode_);
-    readData(data_pkg, "tool_analog_input0", tool_analog_input_[0]);
-    readData(data_pkg, "tool_analog_input1", tool_analog_input_[1]);
-    readData(data_pkg, "tool_output_voltage", tool_output_voltage_);
-    readData(data_pkg, "tool_output_current", tool_output_current_);
-    readData(data_pkg, "tool_temperature", tool_temperature_);
-    readData(data_pkg, "robot_mode", robot_mode_);
-    readData(data_pkg, "safety_mode", safety_mode_);
-    readBitsetData<uint32_t>(data_pkg, "robot_status_bits", robot_status_bits_);
-    readBitsetData<uint32_t>(data_pkg, "safety_status_bits", safety_status_bits_);
-    readBitsetData<uint64_t>(data_pkg, "actual_digital_input_bits", actual_dig_in_bits_);
-    readBitsetData<uint64_t>(data_pkg, "actual_digital_output_bits", actual_dig_out_bits_);
-    readBitsetData<uint32_t>(data_pkg, "analog_io_types", analog_io_types_);
-    readBitsetData<uint32_t>(data_pkg, "tool_analog_input_types", tool_analog_input_types_);
-    readData(data_pkg, "tcp_offset", tcp_offset_);
-=======
 
     state_helper_.process_state_data(data_pkg, initialized_, robot_program_running_);
 
@@ -741,7 +710,7 @@
     // readData(data_pkg, "runtime_state", runtime_state_);
     // readData(data_pkg, "actual_TCP_force", urcl_ft_sensor_measurements_);
     // readData(data_pkg, "actual_TCP_pose", urcl_tcp_pose_);
-    readData(data_pkg, "target_TCP_pose", urcl_target_tcp_pose_); //TODO(mathias31415) kam hinzu
+    // readData(data_pkg, "target_TCP_pose", urcl_target_tcp_pose_); //TODO(mathias31415) kam hinzu
     // readData(data_pkg, "standard_analog_input0", standard_analog_input_[0]);
     // readData(data_pkg, "standard_analog_input1", standard_analog_input_[1]);
     // readData(data_pkg, "standard_analog_output0", standard_analog_output_[0]);
@@ -760,8 +729,7 @@
     // readBitsetData<uint64_t>(data_pkg, "actual_digital_output_bits", actual_dig_out_bits_);
     // readBitsetData<uint32_t>(data_pkg, "analog_io_types", analog_io_types_);
     // readBitsetData<uint32_t>(data_pkg, "tool_analog_input_types", tool_analog_input_types_);
-    readData(data_pkg, "tcp_offset", tcp_offset_); // TODO(mathias31415) kam hinzu
->>>>>>> c15dd16b
+    // readData(data_pkg, "tcp_offset", tcp_offset_); // TODO(mathias31415) kam hinzu
 
     // required transforms
     // extractToolPose();
@@ -972,87 +940,6 @@
   }
 }
 
-<<<<<<< HEAD
-void URPositionHardwareInterface::updateNonDoubleValues()
-{
-  for (size_t i = 0; i < 18; ++i) {
-    actual_dig_out_bits_copy_[i] = static_cast<double>(actual_dig_out_bits_[i]);
-    actual_dig_in_bits_copy_[i] = static_cast<double>(actual_dig_in_bits_[i]);
-  }
-
-  for (size_t i = 0; i < 11; ++i) {
-    safety_status_bits_copy_[i] = static_cast<double>(safety_status_bits_[i]);
-  }
-
-  for (size_t i = 0; i < 4; ++i) {
-    analog_io_types_copy_[i] = static_cast<double>(analog_io_types_[i]);
-    robot_status_bits_copy_[i] = static_cast<double>(robot_status_bits_[i]);
-  }
-
-  for (size_t i = 0; i < 2; ++i) {
-    tool_analog_input_types_copy_[i] = static_cast<double>(tool_analog_input_types_[i]);
-  }
-
-  tool_output_voltage_copy_ = static_cast<double>(tool_output_voltage_);
-  robot_mode_copy_ = static_cast<double>(robot_mode_);
-  safety_mode_copy_ = static_cast<double>(safety_mode_);
-  tool_mode_copy_ = static_cast<double>(tool_mode_);
-  system_interface_initialized_ = initialized_ ? 1.0 : 0.0;
-  robot_program_running_copy_ = robot_program_running_ ? 1.0 : 0.0;
-}
-
-void URPositionHardwareInterface::transformForceTorque()
-{
-  KDL::Wrench ft(
-      KDL::Vector(urcl_ft_sensor_measurements_[0], urcl_ft_sensor_measurements_[1], urcl_ft_sensor_measurements_[2]),
-      KDL::Vector(urcl_ft_sensor_measurements_[3], urcl_ft_sensor_measurements_[4], urcl_ft_sensor_measurements_[5]));
-  if (ur_driver_->getVersion().major >= 5)  // e-Series
-  {
-    // Setup necessary frames
-    KDL::Vector vec = KDL::Vector(tcp_offset_[3], tcp_offset_[4], tcp_offset_[5]);
-    double angle = vec.Normalize();
-    KDL::Rotation rotation = KDL::Rotation::Rot(vec, angle);
-    KDL::Frame flange_to_tcp = KDL::Frame(rotation, KDL::Vector(tcp_offset_[0], tcp_offset_[1], tcp_offset_[2]));
-
-    vec = KDL::Vector(urcl_target_tcp_pose_[3], urcl_target_tcp_pose_[4], urcl_target_tcp_pose_[5]);
-    angle = vec.Normalize();
-    rotation = KDL::Rotation::Rot(vec, angle);
-    KDL::Frame base_to_tcp =
-        KDL::Frame(rotation, KDL::Vector(urcl_target_tcp_pose_[0], urcl_target_tcp_pose_[1], urcl_target_tcp_pose_[2]));
-    // Calculate transformation from base to flange, see calculation details below
-    // `base_to_tcp = base_to_flange*flange_to_tcp -> base_to_flange = base_to_tcp * inv(flange_to_tcp)`
-    KDL::Frame base_to_flange = base_to_tcp * flange_to_tcp.Inverse();
-    // rotate f/t sensor output back to the flange frame
-    ft = base_to_flange.M.Inverse() * ft;
-
-    // Transform the wrench to the tcp frame
-    ft = flange_to_tcp * ft;
-  } else {  // CB3
-    KDL::Vector vec = KDL::Vector(urcl_target_tcp_pose_[3], urcl_target_tcp_pose_[4], urcl_target_tcp_pose_[5]);
-    double angle = vec.Normalize();
-    KDL::Rotation base_to_tcp_rot = KDL::Rotation::Rot(vec, angle);
-
-    // rotate f/t sensor output back to the tcp frame
-    ft = base_to_tcp_rot.Inverse() * ft;
-  }
-  urcl_ft_sensor_measurements_ = { ft[0], ft[1], ft[2], ft[3], ft[4], ft[5] };
-}
-
-void URPositionHardwareInterface::extractToolPose()
-{
-  // imported from ROS1 driver hardware_interface.cpp#L911-L928
-  double tcp_angle =
-      std::sqrt(std::pow(urcl_tcp_pose_[3], 2) + std::pow(urcl_tcp_pose_[4], 2) + std::pow(urcl_tcp_pose_[5], 2));
-
-  tf2::Vector3 rotation_vec(urcl_tcp_pose_[3], urcl_tcp_pose_[4], urcl_tcp_pose_[5]);
-  if (tcp_angle > 1e-16) {
-    tcp_rotation_quat_.setRotation(rotation_vec.normalized(), tcp_angle);
-  } else {
-    tcp_rotation_quat_.setValue(0.0, 0.0, 0.0, 1.0);  // default Quaternion is 0,0,0,0 which is invalid
-  }
-  tcp_rotation_buffer.set(tcp_rotation_quat_);
-}
-=======
 // void URPositionHardwareInterface::updateNonDoubleValues()
 // {
 //   for (size_t i = 0; i < 18; ++i) {
@@ -1132,7 +1019,6 @@
 //   }
 //   tcp_rotation_buffer.set(tcp_rotation_quat_);
 // }
->>>>>>> c15dd16b
 
 hardware_interface::return_type URPositionHardwareInterface::prepare_command_mode_switch(
     const std::vector<std::string>& start_interfaces, const std::vector<std::string>& stop_interfaces)
