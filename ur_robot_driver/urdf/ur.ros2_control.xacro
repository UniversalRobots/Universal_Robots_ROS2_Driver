--- conflicted
+++ resolved
@@ -225,21 +225,20 @@
         <command_interface name="zero_ftsensor_async_success"/>
       </gpio>
 
-<<<<<<< HEAD
-      <gpio name="${tf_prefix}start_tool_contact">
-        <command_interface name="start_tool_contact_cmd"/>
-        <command_interface name="start_tool_contact_async_success"/>
-      </gpio>
-
-      <gpio name="${tf_prefix}end_tool_contact">
-        <command_interface name="end_tool_contact_cmd"/>
-        <command_interface name="end_tool_contact_async_success"/>
-=======
       <gpio name="${tf_prefix}freedrive_mode">
         <command_interface name="async_success"/>
         <command_interface name="enable"/>
         <command_interface name="abort"/>
->>>>>>> 614b4bd8
+      </gpio>
+
+      <gpio name="${tf_prefix}start_tool_contact">
+        <command_interface name="start_tool_contact_cmd"/>
+        <command_interface name="start_tool_contact_async_success"/>
+      </gpio>
+
+      <gpio name="${tf_prefix}end_tool_contact">
+        <command_interface name="end_tool_contact_cmd"/>
+        <command_interface name="end_tool_contact_async_success"/>
       </gpio>
 
       <gpio name="${tf_prefix}system_interface">
