# Copyright 2023, FZI Forschungszentrum Informatik
#
# Redistribution and use in source and binary forms, with or without
# modification, are permitted provided that the following conditions are met:
#
#    * Redistributions of source code must retain the above copyright
#      notice, this list of conditions and the following disclaimer.
#
#    * Redistributions in binary form must reproduce the above copyright
#      notice, this list of conditions and the following disclaimer in the
#      documentation and/or other materials provided with the distribution.
#
#    * Neither the name of the {copyright_holder} nor the names of its
#      contributors may be used to endorse or promote products derived from
#      this software without specific prior written permission.
#
# THIS SOFTWARE IS PROVIDED BY THE COPYRIGHT HOLDERS AND CONTRIBUTORS "AS IS"
# AND ANY EXPRESS OR IMPLIED WARRANTIES, INCLUDING, BUT NOT LIMITED TO, THE
# IMPLIED WARRANTIES OF MERCHANTABILITY AND FITNESS FOR A PARTICULAR PURPOSE
# ARE DISCLAIMED. IN NO EVENT SHALL THE COPYRIGHT HOLDER OR CONTRIBUTORS BE
# LIABLE FOR ANY DIRECT, INDIRECT, INCIDENTAL, SPECIAL, EXEMPLARY, OR
# CONSEQUENTIAL DAMAGES (INCLUDING, BUT NOT LIMITED TO, PROCUREMENT OF
# SUBSTITUTE GOODS OR SERVICES; LOSS OF USE, DATA, OR PROFITS; OR BUSINESS
# INTERRUPTION) HOWEVER CAUSED AND ON ANY THEORY OF LIABILITY, WHETHER IN
# CONTRACT, STRICT LIABILITY, OR TORT (INCLUDING NEGLIGENCE OR OTHERWISE)
# ARISING IN ANY WAY OUT OF THE USE OF THIS SOFTWARE, EVEN IF ADVISED OF THE
# POSSIBILITY OF SUCH DAMAGE.
import logging
import time

import rclpy
from controller_manager_msgs.srv import ListControllers, SwitchController
from launch import LaunchDescription
from launch.actions import (
    DeclareLaunchArgument,
    ExecuteProcess,
    IncludeLaunchDescription,
    RegisterEventHandler,
)
from launch.event_handlers import OnProcessExit
from launch.launch_description_sources import PythonLaunchDescriptionSource
from launch.substitutions import LaunchConfiguration, PathJoinSubstitution
from launch_ros.substitutions import FindPackagePrefix, FindPackageShare
from launch_testing.actions import ReadyToTest
from rclpy.action import ActionClient
from std_srvs.srv import Trigger
from ur_dashboard_msgs.msg import RobotMode
from ur_dashboard_msgs.srv import (
    GetLoadedProgram,
    GetProgramState,
    GetRobotMode,
    IsProgramRunning,
    Load,
)
from ur_msgs.srv import SetIO, GetRobotSoftwareVersion

TIMEOUT_WAIT_SERVICE = 10
TIMEOUT_WAIT_SERVICE_INITIAL = 120  # If we download the docker image simultaneously to the tests, it can take quite some time until the dashboard server is reachable and usable.
TIMEOUT_WAIT_ACTION = 10


def _wait_for_service(node, srv_name, srv_type, timeout):
    client = node.create_client(srv_type, srv_name)

    logging.info("Waiting for service '%s' with timeout %fs...", srv_name, timeout)
    if client.wait_for_service(timeout) is False:
        raise Exception(f"Could not reach service '{srv_name}' within timeout of {timeout}")
    logging.info("  Successfully connected to service '%s'", srv_name)

    return client


def _wait_for_action(node, action_name, action_type, timeout):
    client = ActionClient(node, action_type, action_name)

    logging.info("Waiting for action server '%s' with timeout %fs...", action_name, timeout)
    if client.wait_for_server(timeout) is False:
        raise Exception(
            f"Could not reach action server '{action_name}' within timeout of {timeout}"
        )

    logging.info("  Successfully connected to action server '%s'", action_name)
    return client


def _call_service(node, client, request):
    logging.info("Calling service client '%s' with request '%s'", client.srv_name, request)
    future = client.call_async(request)

    rclpy.spin_until_future_complete(node, future)

    if future.result() is not None:
        logging.info("  Received result: %s", future.result())
        return future.result()

    raise Exception(f"Error while calling service '{client.srv_name}': {future.exception()}")


class _ServiceInterface:
    def __init__(
        self, node, initial_timeout=TIMEOUT_WAIT_SERVICE_INITIAL, timeout=TIMEOUT_WAIT_SERVICE
    ):
        self.__node = node

        self.__service_clients = {
            srv_name: (
                _wait_for_service(self.__node, srv_name, srv_type, initial_timeout),
                srv_type,
            )
            for srv_name, srv_type in self.__initial_services.items()
        }
        self.__service_clients.update(
            {
                srv_name: (_wait_for_service(self.__node, srv_name, srv_type, timeout), srv_type)
                for srv_name, srv_type in self.__services.items()
            }
        )

    def __init_subclass__(mcs, namespace="", initial_services={}, services={}, **kwargs):
        super().__init_subclass__(**kwargs)

        mcs.__initial_services = {
            namespace + "/" + srv_name: srv_type for srv_name, srv_type in initial_services.items()
        }
        mcs.__services = {
            namespace + "/" + srv_name: srv_type for srv_name, srv_type in services.items()
        }

        for srv_name, srv_type in list(initial_services.items()) + list(services.items()):
            full_srv_name = namespace + "/" + srv_name

            setattr(
                mcs,
                srv_name,
                lambda s, full_srv_name=full_srv_name, *args, **kwargs: _call_service(
                    s.__node,
                    s.__service_clients[full_srv_name][0],
                    s.__service_clients[full_srv_name][1].Request(*args, **kwargs),
                ),
            )


class ActionInterface:
    def __init__(self, node, action_name, action_type, timeout=TIMEOUT_WAIT_ACTION):
        self.__node = node

        self.__action_name = action_name
        self.__action_type = action_type
        self.__action_client = _wait_for_action(node, action_name, action_type, timeout)

    def send_goal(self, *args, **kwargs):
        goal = self.__action_type.Goal(*args, **kwargs)

        logging.info("Sending goal to action server '%s': %s", self.__action_name, goal)
        future = self.__action_client.send_goal_async(goal)

        rclpy.spin_until_future_complete(self.__node, future)

        if future.result() is not None:
            logging.info("  Received result: %s", future.result())
            return future.result()
        pass

    def get_result(self, goal_handle, timeout):
        future_res = goal_handle.get_result_async()

        logging.info(
            "Waiting for action result from '%s' with timeout %fs", self.__action_name, timeout
        )
        rclpy.spin_until_future_complete(self.__node, future_res, timeout_sec=timeout)

        if future_res.result() is not None:
            logging.info("  Received result: %s", future_res.result().result)
            return future_res.result().result
        else:
            raise Exception(
                f"Exception while calling action '{self.__action_name}': {future_res.exception()}"
            )


class DashboardInterface(
    _ServiceInterface,
    namespace="/dashboard_client",
    initial_services={
        "power_on": Trigger,
    },
    services={
        "power_off": Trigger,
        "brake_release": Trigger,
        "unlock_protective_stop": Trigger,
        "restart_safety": Trigger,
        "get_robot_mode": GetRobotMode,
        "load_installation": Load,
        "load_program": Load,
        "close_popup": Trigger,
        "get_loaded_program": GetLoadedProgram,
        "program_state": GetProgramState,
        "program_running": IsProgramRunning,
        "play": Trigger,
        "stop": Trigger,
    },
):
    def start_robot(self):
        self._check_call(self.power_on())
        self._check_call(self.brake_release())

        time.sleep(1)

        robot_mode = self.get_robot_mode()
        self._check_call(robot_mode)
        if robot_mode.robot_mode.mode != RobotMode.RUNNING:
            raise Exception(
                f"Incorrect robot mode: Expected {RobotMode.RUNNING}, got {robot_mode.robot_mode.mode}"
            )

        self._check_call(self.stop())

    def _check_call(self, result):
        if not result.success:
            raise Exception("Service call not successful")


class ControllerManagerInterface(
    _ServiceInterface,
    namespace="/controller_manager",
    initial_services={"switch_controller": SwitchController},
    services={"list_controllers": ListControllers},
):
    def wait_for_controller(self, controller_name, target_state="active"):
        while True:
            controllers = self.list_controllers().controller
            for controller in controllers:
                if (controller.name == controller_name) and (controller.state == target_state):
                    return

            time.sleep(1)


class IoStatusInterface(
    _ServiceInterface,
    namespace="/io_and_status_controller",
    initial_services={"set_io": SetIO},
    services={
        "resend_robot_program": Trigger,
<<<<<<< HEAD
        "start_tool_contact": Trigger,
        "end_tool_contact": Trigger,
    },
=======
    },
):
    pass


class ConfigurationInterface(
    _ServiceInterface,
    namespace="/ur_configuration_controller",
    initial_services={"get_robot_software_version": GetRobotSoftwareVersion},
    services={},
>>>>>>> 3bc9a82b
):
    pass


def _declare_launch_arguments():
    declared_arguments = []

    declared_arguments.append(
        DeclareLaunchArgument(
            "ur_type",
            default_value="ur5e",
            description="Type/series of used UR robot.",
            choices=["ur3", "ur3e", "ur5", "ur5e", "ur10", "ur10e", "ur16e", "ur20", "ur30"],
        )
    )

    return declared_arguments


def _ursim_action():
    ur_type = LaunchConfiguration("ur_type")

    return ExecuteProcess(
        cmd=[
            PathJoinSubstitution(
                [
                    FindPackagePrefix("ur_client_library"),
                    "lib",
                    "ur_client_library",
                    "start_ursim.sh",
                ]
            ),
            "-m",
            ur_type,
        ],
        name="start_ursim",
        output="screen",
    )


def generate_dashboard_test_description():
    dashboard_client = IncludeLaunchDescription(
        PythonLaunchDescriptionSource(
            PathJoinSubstitution(
                [
                    FindPackageShare("ur_robot_driver"),
                    "launch",
                    "ur_dashboard_client.launch.py",
                ]
            )
        ),
        launch_arguments={
            "robot_ip": "192.168.56.101",
        }.items(),
    )

    return LaunchDescription(
        _declare_launch_arguments() + [ReadyToTest(), dashboard_client, _ursim_action()]
    )


def generate_driver_test_description(
    tf_prefix="", controller_spawner_timeout=TIMEOUT_WAIT_SERVICE_INITIAL
):
    ur_type = LaunchConfiguration("ur_type")

    launch_arguments = {
        "robot_ip": "192.168.56.101",
        "ur_type": ur_type,
        "launch_rviz": "false",
        "controller_spawner_timeout": str(controller_spawner_timeout),
        "initial_joint_controller": "scaled_joint_trajectory_controller",
        "headless_mode": "true",
        "launch_dashboard_client": "true",
        "start_joint_controller": "false",
    }
    if tf_prefix:
        launch_arguments["tf_prefix"] = tf_prefix

    robot_driver = IncludeLaunchDescription(
        PythonLaunchDescriptionSource(
            PathJoinSubstitution(
                [FindPackageShare("ur_robot_driver"), "launch", "ur_control.launch.py"]
            )
        ),
        launch_arguments=launch_arguments.items(),
    )
    wait_dashboard_server = ExecuteProcess(
        cmd=[
            PathJoinSubstitution(
                [FindPackagePrefix("ur_robot_driver"), "bin", "wait_dashboard_server.sh"]
            )
        ],
        name="wait_dashboard_server",
        output="screen",
    )
    driver_starter = RegisterEventHandler(
        OnProcessExit(target_action=wait_dashboard_server, on_exit=robot_driver)
    )

    return LaunchDescription(
        _declare_launch_arguments()
        + [ReadyToTest(), wait_dashboard_server, _ursim_action(), driver_starter]
    )<|MERGE_RESOLUTION|>--- conflicted
+++ resolved
@@ -242,11 +242,8 @@
     initial_services={"set_io": SetIO},
     services={
         "resend_robot_program": Trigger,
-<<<<<<< HEAD
         "start_tool_contact": Trigger,
         "end_tool_contact": Trigger,
-    },
-=======
     },
 ):
     pass
@@ -257,7 +254,6 @@
     namespace="/ur_configuration_controller",
     initial_services={"get_robot_software_version": GetRobotSoftwareVersion},
     services={},
->>>>>>> 3bc9a82b
 ):
     pass
 
