--- conflicted
+++ resolved
@@ -95,11 +95,8 @@
                     "forward_position_controller",
                     "forward_velocity_controller",
                     "passthrough_trajectory_controller",
-<<<<<<< HEAD
-                    "freedrive_mode_controller",
-=======
-                    "force_mode_controller",
->>>>>>> d8517e74
+                    "force_mode_controller",
+                    "freedrive_mode_controller",
                 ],
             ).ok
         )
@@ -181,11 +178,8 @@
                 strictness=SwitchController.Request.STRICT,
                 activate_controllers=[
                     "scaled_joint_trajectory_controller",
-<<<<<<< HEAD
-                    "freedrive_mode_controller",
-=======
-                    "force_mode_controller",
->>>>>>> d8517e74
+                    "force_mode_controller",
+                    "freedrive_mode_controller",
                 ],
             ).ok
         )
@@ -203,11 +197,8 @@
                     "joint_trajectory_controller",
                     "forward_position_controller",
                     "forward_velocity_controller",
-<<<<<<< HEAD
-                    "freedrive_mode_controller",
-=======
-                    "force_mode_controller",
->>>>>>> d8517e74
+                    "force_mode_controller",
+                    "freedrive_mode_controller",
                     "passthrough_trajectory_controller",
                 ],
             ).ok
