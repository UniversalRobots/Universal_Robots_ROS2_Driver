#!/usr/bin/env python
# Copyright 2019, FZI Forschungszentrum Informatik
#
# Redistribution and use in source and binary forms, with or without
# modification, are permitted provided that the following conditions are met:
#
#    * Redistributions of source code must retain the above copyright
#      notice, this list of conditions and the following disclaimer.
#
#    * Redistributions in binary form must reproduce the above copyright
#      notice, this list of conditions and the following disclaimer in the
#      documentation and/or other materials provided with the distribution.
#
#    * Neither the name of the {copyright_holder} nor the names of its
#      contributors may be used to endorse or promote products derived from
#      this software without specific prior written permission.
#
# THIS SOFTWARE IS PROVIDED BY THE COPYRIGHT HOLDERS AND CONTRIBUTORS "AS IS"
# AND ANY EXPRESS OR IMPLIED WARRANTIES, INCLUDING, BUT NOT LIMITED TO, THE
# IMPLIED WARRANTIES OF MERCHANTABILITY AND FITNESS FOR A PARTICULAR PURPOSE
# ARE DISCLAIMED. IN NO EVENT SHALL THE COPYRIGHT HOLDER OR CONTRIBUTORS BE
# LIABLE FOR ANY DIRECT, INDIRECT, INCIDENTAL, SPECIAL, EXEMPLARY, OR
# CONSEQUENTIAL DAMAGES (INCLUDING, BUT NOT LIMITED TO, PROCUREMENT OF
# SUBSTITUTE GOODS OR SERVICES; LOSS OF USE, DATA, OR PROFITS; OR BUSINESS
# INTERRUPTION) HOWEVER CAUSED AND ON ANY THEORY OF LIABILITY, WHETHER IN
# CONTRACT, STRICT LIABILITY, OR TORT (INCLUDING NEGLIGENCE OR OTHERWISE)
# ARISING IN ANY WAY OUT OF THE USE OF THIS SOFTWARE, EVEN IF ADVISED OF THE
# POSSIBILITY OF SUCH DAMAGE.
import logging
import os
import sys
import time
import unittest

import launch_testing
import pytest
import rclpy
import std_msgs
from builtin_interfaces.msg import Duration
from control_msgs.action import FollowJointTrajectory
from controller_manager_msgs.srv import SwitchController
from rclpy.node import Node
from sensor_msgs.msg import JointState
from trajectory_msgs.msg import JointTrajectory, JointTrajectoryPoint
from geometry_msgs.msg import (
    Pose,
    PoseStamped,
    Quaternion,
    Point,
    WrenchStamped,
    Wrench,
    Vector3,
)
from ur_msgs.msg import IOStates

sys.path.append(os.path.dirname(__file__))
from test_common import (  # noqa: E402
    ActionInterface,
    ControllerManagerInterface,
    DashboardInterface,
    IoStatusInterface,
<<<<<<< HEAD
    ForceModeInterface,
=======
    ConfigurationInterface,
>>>>>>> 8f2dfa97
    generate_driver_test_description,
)

TIMEOUT_EXECUTE_TRAJECTORY = 30

ROBOT_JOINTS = [
    "elbow_joint",
    "shoulder_lift_joint",
    "shoulder_pan_joint",
    "wrist_1_joint",
    "wrist_2_joint",
    "wrist_3_joint",
]


@pytest.mark.launch_test
@launch_testing.parametrize(
    "tf_prefix",
    [(""), ("my_ur_")],
)
def generate_test_description(tf_prefix):
    return generate_driver_test_description(tf_prefix=tf_prefix)


class RobotDriverTest(unittest.TestCase):
    @classmethod
    def setUpClass(cls):
        # Initialize the ROS context
        rclpy.init()
        cls.node = Node("robot_driver_test")
        time.sleep(1)
        cls.init_robot(cls)

    @classmethod
    def tearDownClass(cls):
        # Shutdown the ROS context
        cls.node.destroy_node()
        rclpy.shutdown()

    def init_robot(self):
        self._dashboard_interface = DashboardInterface(self.node)
        self._controller_manager_interface = ControllerManagerInterface(self.node)
        self._io_status_controller_interface = IoStatusInterface(self.node)
<<<<<<< HEAD
=======
        self._configuration_controller_interface = ConfigurationInterface(self.node)

>>>>>>> 8f2dfa97
        self._scaled_follow_joint_trajectory = ActionInterface(
            self.node,
            "/scaled_joint_trajectory_controller/follow_joint_trajectory",
            FollowJointTrajectory,
        )

    def setUp(self):
        # self._dashboard_interface.start_robot()
        time.sleep(1)
        self.assertTrue(self._io_status_controller_interface.resend_robot_program().success)

    #
    # Test functions
    #
    def test_force_mode_controller(self, tf_prefix):
        # Activate force mode and trajectory controller, to make sure the robot can be moved.
        self.assertTrue(
            self._controller_manager_interface.switch_controller(
                strictness=SwitchController.Request.BEST_EFFORT,
                activate_controllers=[
                    "force_mode_controller",
                    "scaled_joint_trajectory_controller",
                ],
            ).ok
        )
        self._force_mode_controller_interface = ForceModeInterface(self.node)

        # Move the robot away from any singularities created in other tests.
        # Construct test trajectory
        test_trajectory = [
            (Duration(sec=10, nanosec=0), [-1.5 for j in ROBOT_JOINTS]),
        ]

        trajectory = JointTrajectory(
            joint_names=[tf_prefix + joint for joint in ROBOT_JOINTS],
            points=[
                JointTrajectoryPoint(positions=test_pos, time_from_start=test_time)
                for (test_time, test_pos) in test_trajectory
            ],
        )

        # Sending trajectory goal
        logging.info("Sending simple goal")
        goal_handle = self._scaled_follow_joint_trajectory.send_goal(trajectory=trajectory)
        self.assertTrue(goal_handle.accepted)

        # Verify execution
        result = self._scaled_follow_joint_trajectory.get_result(
            goal_handle, TIMEOUT_EXECUTE_TRAJECTORY
        )
        self.assertEqual(result.error_code, FollowJointTrajectory.Result.SUCCESSFUL)
        # Finished moving

        # Create task frame for force mode
        point = Point(x=0.8, y=0.8, z=0.8)
        orientation = Quaternion(x=0.0, y=0.2, z=0.5, w=0.3)
        task_frame_pose = Pose()
        task_frame_pose.position = point
        task_frame_pose.orientation = orientation
        header = std_msgs.msg.Header(seq=1, frame_id="world")
        header.stamp.sec = int(time.time()) + 1
        header.stamp.nanosec = 0
        frame_stamp = PoseStamped()
        frame_stamp.header = header
        frame_stamp.pose = task_frame_pose

        # Create compliance vector (which axes should be force controlled)
        compliance = [False, False, True, False, False, True]

        # Create Wrench message for force mode
        wrench_vec = Wrench()
        wrench_vec.force = Vector3(x=1.0, y=2.0, z=3.0)
        wrench_vec.torque = wrench_vec.force
        wrench_stamp = WrenchStamped()
        wrench_stamp.header = header
        wrench_stamp.wrench = wrench_vec

        # Specify interpretation of task frame (no transform)
        type_spec = 2

        # Specify max speeds and deviations of force mode
        limits = [1.0, 1.0, 1.0, 0.5, 1.0, 1.0, 1.0]

        # specify damping and gain scaling
        damping_factor = 0.1
        gain_scale = 0.8

        # Send request to controller
        res = self._force_mode_controller_interface.start_force_mode(
            task_frame=frame_stamp,
            selection_vector_x=compliance[0],
            selection_vector_y=compliance[1],
            selection_vector_z=compliance[2],
            selection_vector_rx=compliance[3],
            selection_vector_ry=compliance[4],
            selection_vector_rz=compliance[5],
            wrench=wrench_stamp,
            type=type_spec,
            limits=limits,
            damping_factor=damping_factor,
            gain_scaling=gain_scale,
        )
        self.assertEqual(res.success, True)

        # Deactivate controller to stop force mode
        self.assertTrue(
            self._controller_manager_interface.switch_controller(
                strictness=SwitchController.Request.BEST_EFFORT,
                deactivate_controllers=["force_mode_controller"],
            ).ok
        )

    def test_get_robot_software_version(self):
        self.assertNotEqual(
            self._configuration_controller_interface.get_robot_software_version().major, 0
        )

    def test_start_scaled_jtc_controller(self):
        self.assertTrue(
            self._controller_manager_interface.switch_controller(
                strictness=SwitchController.Request.BEST_EFFORT,
                activate_controllers=["scaled_joint_trajectory_controller"],
            ).ok
        )

    def test_set_io(self):
        """Test to set an IO and check whether it has been set."""
        # Create io callback to verify result
        io_msg = None

        def io_msg_cb(msg):
            nonlocal io_msg
            io_msg = msg

        io_states_sub = self.node.create_subscription(
            IOStates,
            "/io_and_status_controller/io_states",
            io_msg_cb,
            rclpy.qos.qos_profile_system_default,
        )

        # Set pin 0 to 1.0
        test_pin = 0

        logging.info("Setting pin %d to 1.0", test_pin)
        self._io_status_controller_interface.set_io(fun=1, pin=test_pin, state=1.0)

        # Wait until the pin state has changed
        pin_state = False
        end_time = time.time() + 5
        while not pin_state and time.time() < end_time:
            rclpy.spin_once(self.node, timeout_sec=0.1)
            if io_msg is not None:
                pin_state = io_msg.digital_out_states[test_pin].state

        self.assertEqual(pin_state, 1.0)

        # Set pin 0 to 0.0
        logging.info("Setting pin %d to 0.0", test_pin)
        self._io_status_controller_interface.set_io(fun=1, pin=test_pin, state=0.0)

        # Wait until the pin state has changed back
        end_time = time.time() + 5
        while pin_state and time.time() < end_time:
            rclpy.spin_once(self.node, timeout_sec=0.1)
            if io_msg is not None:
                pin_state = io_msg.digital_out_states[test_pin].state

        self.assertEqual(pin_state, 0.0)

        # Clean up io subscription
        self.node.destroy_subscription(io_states_sub)

    def test_trajectory(self, tf_prefix):
        """Test robot movement."""
        # Construct test trajectory
        test_trajectory = [
            (Duration(sec=6, nanosec=0), [0.0 for j in ROBOT_JOINTS]),
            (Duration(sec=9, nanosec=0), [-0.5 for j in ROBOT_JOINTS]),
            (Duration(sec=12, nanosec=0), [-1.0 for j in ROBOT_JOINTS]),
        ]

        trajectory = JointTrajectory(
            joint_names=[tf_prefix + joint for joint in ROBOT_JOINTS],
            points=[
                JointTrajectoryPoint(positions=test_pos, time_from_start=test_time)
                for (test_time, test_pos) in test_trajectory
            ],
        )

        # Sending trajectory goal
        logging.info("Sending simple goal")
        goal_handle = self._scaled_follow_joint_trajectory.send_goal(trajectory=trajectory)
        self.assertTrue(goal_handle.accepted)

        # Verify execution
        result = self._scaled_follow_joint_trajectory.get_result(
            goal_handle, TIMEOUT_EXECUTE_TRAJECTORY
        )
        self.assertEqual(result.error_code, FollowJointTrajectory.Result.SUCCESSFUL)

    def test_illegal_trajectory(self, tf_prefix):
        """
        Test trajectory server.

        This is more of a validation test that the testing suite does the right thing
        """
        # Construct test trajectory, the second point wrongly starts before the first
        test_trajectory = [
            (Duration(sec=6, nanosec=0), [0.0 for j in ROBOT_JOINTS]),
            (Duration(sec=3, nanosec=0), [-0.5 for j in ROBOT_JOINTS]),
        ]

        trajectory = JointTrajectory(
            joint_names=[tf_prefix + joint for joint in ROBOT_JOINTS],
            points=[
                JointTrajectoryPoint(positions=test_pos, time_from_start=test_time)
                for (test_time, test_pos) in test_trajectory
            ],
        )

        # Send illegal goal
        logging.info("Sending illegal goal")
        goal_handle = self._scaled_follow_joint_trajectory.send_goal(
            trajectory=trajectory,
        )

        # Verify the failure is correctly detected
        self.assertFalse(goal_handle.accepted)

    def test_trajectory_scaled(self, tf_prefix):
        """Test robot movement."""
        # Construct test trajectory
        test_trajectory = [
            (Duration(sec=6, nanosec=0), [0.0 for j in ROBOT_JOINTS]),
            (Duration(sec=6, nanosec=500000000), [-1.0 for j in ROBOT_JOINTS]),
        ]

        trajectory = JointTrajectory(
            joint_names=[tf_prefix + joint for joint in ROBOT_JOINTS],
            points=[
                JointTrajectoryPoint(positions=test_pos, time_from_start=test_time)
                for (test_time, test_pos) in test_trajectory
            ],
        )

        # Execute trajectory
        logging.info("Sending goal for robot to follow")
        goal_handle = self._scaled_follow_joint_trajectory.send_goal(trajectory=trajectory)
        self.assertTrue(goal_handle.accepted)

        # Verify execution
        result = self._scaled_follow_joint_trajectory.get_result(
            goal_handle,
            TIMEOUT_EXECUTE_TRAJECTORY,
        )
        self.assertEqual(result.error_code, FollowJointTrajectory.Result.SUCCESSFUL)

    def test_trajectory_scaled_aborts_on_violation(self, tf_prefix):
        """Test that the robot correctly aborts the trajectory when the constraints are violated."""
        # Construct test trajectory
        test_trajectory = [
            (Duration(sec=6, nanosec=0), [0.0 for j in ROBOT_JOINTS]),
            (
                Duration(sec=6, nanosec=50000000),
                [-1.0 for j in ROBOT_JOINTS],
            ),  # physically unfeasible
            (Duration(sec=8, nanosec=0), [-1.5 for j in ROBOT_JOINTS]),  # physically unfeasible
        ]

        trajectory = JointTrajectory(
            joint_names=[tf_prefix + joint for joint in ROBOT_JOINTS],
            points=[
                JointTrajectoryPoint(positions=test_pos, time_from_start=test_time)
                for (test_time, test_pos) in test_trajectory
            ],
        )

        last_joint_state = None

        def js_cb(msg):
            nonlocal last_joint_state
            last_joint_state = msg

        joint_state_sub = self.node.create_subscription(JointState, "/joint_states", js_cb, 1)
        joint_state_sub  # prevent warning about unused variable

        # Send goal
        logging.info("Sending goal for robot to follow")
        goal_handle = self._scaled_follow_joint_trajectory.send_goal(trajectory=trajectory)
        self.assertTrue(goal_handle.accepted)

        # Get result
        result = self._scaled_follow_joint_trajectory.get_result(
            goal_handle,
            TIMEOUT_EXECUTE_TRAJECTORY,
        )
        self.assertEqual(result.error_code, FollowJointTrajectory.Result.PATH_TOLERANCE_VIOLATED)

        state_when_aborted = last_joint_state

        # This section is to make sure the robot stopped moving once the trajectory was aborted
        time.sleep(2.0)
        # Ugly workaround since we want to wait for a joint state in the same thread
        while last_joint_state == state_when_aborted:
            rclpy.spin_once(self.node)
        state_after_sleep = last_joint_state

        logging.info("Joint states before sleep:\t %s", state_when_aborted.position.tolist())
        logging.info("Joint states after sleep:\t %s", state_after_sleep.position.tolist())

        self.assertTrue(
            all(
                [
                    abs(a - b) < 0.01
                    for a, b in zip(state_after_sleep.position, state_when_aborted.position)
                ]
            )
        )

        # TODO: uncomment when JTC starts taking into account goal_time_tolerance from goal message
        # see https://github.com/ros-controls/ros2_controllers/issues/249
        # Now do the same again, but with a goal time constraint
        # self.node.get_logger().info("Sending scaled goal with time restrictions")
        #
        # goal.goal_time_tolerance = Duration(nanosec=10000000)
        # goal_response = self.call_action("/scaled_joint_trajectory_controller/follow_joint_trajectory", goal)
        #
        # self.assertEqual(goal_response.accepted, True)
        #
        # if goal_response.accepted:
        #     result = self.get_result("/scaled_joint_trajectory_controller/follow_joint_trajectory", goal_response, TIMEOUT_EXECUTE_TRAJECTORY)
        #     self.assertEqual(result.error_code, FollowJointTrajectory.Result.GOAL_TOLERANCE_VIOLATED)
        #     self.node.get_logger().info("Received result GOAL_TOLERANCE_VIOLATED")<|MERGE_RESOLUTION|>--- conflicted
+++ resolved
@@ -59,11 +59,8 @@
     ControllerManagerInterface,
     DashboardInterface,
     IoStatusInterface,
-<<<<<<< HEAD
     ForceModeInterface,
-=======
     ConfigurationInterface,
->>>>>>> 8f2dfa97
     generate_driver_test_description,
 )
 
@@ -107,11 +104,8 @@
         self._dashboard_interface = DashboardInterface(self.node)
         self._controller_manager_interface = ControllerManagerInterface(self.node)
         self._io_status_controller_interface = IoStatusInterface(self.node)
-<<<<<<< HEAD
-=======
         self._configuration_controller_interface = ConfigurationInterface(self.node)
 
->>>>>>> 8f2dfa97
         self._scaled_follow_joint_trajectory = ActionInterface(
             self.node,
             "/scaled_joint_trajectory_controller/follow_joint_trajectory",
