--- conflicted
+++ resolved
@@ -57,18 +57,6 @@
 
 TIMEOUT_EXECUTE_TRAJECTORY = 30
 
-<<<<<<< HEAD
-=======
-ROBOT_JOINTS = [
-    "shoulder_pan_joint",
-    "shoulder_lift_joint",
-    "elbow_joint",
-    "wrist_1_joint",
-    "wrist_2_joint",
-    "wrist_3_joint",
-]
-
->>>>>>> ca5fb3e2
 
 @pytest.mark.launch_test
 @launch_testing.parametrize(
@@ -347,22 +335,6 @@
             )
         )
 
-<<<<<<< HEAD
-        # TODO: uncomment when JTC starts taking into account goal_time_tolerance from goal message
-        # see https://github.com/ros-controls/ros2_controllers/issues/249
-        # Now do the same again, but with a goal time constraint
-        # self.node.get_logger().info("Sending scaled goal with time restrictions")
-        #
-        # goal.goal_time_tolerance = Duration(nanosec=10000000)
-        # goal_response = self.call_action("/scaled_joint_trajectory_controller/follow_joint_trajectory", goal)
-        #
-        # self.assertEqual(goal_response.accepted, True)
-        #
-        # if goal_response.accepted:
-        #     result = self.get_result("/scaled_joint_trajectory_controller/follow_joint_trajectory", goal_response, TIMEOUT_EXECUTE_TRAJECTORY)
-        #     self.assertEqual(result.error_code, FollowJointTrajectory.Result.GOAL_TOLERANCE_VIOLATED)
-        #     self.node.get_logger().info("Received result GOAL_TOLERANCE_VIOLATED")
-=======
     # TODO: uncomment when JTC starts taking into account goal_time_tolerance from goal message
     # see https://github.com/ros-controls/ros2_controllers/issues/249
     # Now do the same again, but with a goal time constraint
@@ -464,5 +436,4 @@
                 deactivate_controllers=["passthrough_trajectory_controller"],
                 activate_controllers=["scaled_joint_trajectory_controller"],
             ).ok
-        )
->>>>>>> ca5fb3e2
+        )