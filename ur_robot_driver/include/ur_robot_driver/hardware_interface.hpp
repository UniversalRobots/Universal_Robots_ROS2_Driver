--- conflicted
+++ resolved
@@ -92,11 +92,8 @@
   STOP_PASSTHROUGH,
   STOP_FORCE_MODE,
   STOP_FREEDRIVE,
-<<<<<<< HEAD
+  STOP_TOOL_CONTACT,
   STOP_MOTION_PRIMITIVES,
-=======
-  STOP_TOOL_CONTACT,
->>>>>>> d675a368
 };
 
 // We define our own quaternion to use it as a buffer, since we need to pass pointers to the state
