--- conflicted
+++ resolved
@@ -78,9 +78,7 @@
   NONE,
   STOP_POSITION,
   STOP_VELOCITY,
-<<<<<<< HEAD
-  STOP_FREEDRIVE
-=======
+  STOP_FREEDRIVE,
   STOP_PASSTHROUGH
 };
 
@@ -104,7 +102,6 @@
   double y;
   double z;
   double w;
->>>>>>> ca5fb3e2
 };
 
 /*!
@@ -223,8 +220,11 @@
   bool first_pass_;
   bool initialized_;
   double system_interface_initialized_;
-<<<<<<< HEAD
-  bool async_thread_shutdown_;
+  std::atomic_bool async_thread_shutdown_;
+  double get_robot_software_version_major_;
+  double get_robot_software_version_minor_;
+  double get_robot_software_version_bugfix_;
+  double get_robot_software_version_build_;
 
   // Freedrive mode controller interface values
   bool freedrive_action_requested_;
@@ -232,13 +232,6 @@
   double freedrive_mode_async_success_;
   double freedrive_mode_enable_;
   double freedrive_mode_abort_;
-
-=======
-  std::atomic_bool async_thread_shutdown_;
-  double get_robot_software_version_major_;
-  double get_robot_software_version_minor_;
-  double get_robot_software_version_bugfix_;
-  double get_robot_software_version_build_;
 
   // Passthrough trajectory controller interface values
   double passthrough_trajectory_transfer_state_;
@@ -248,7 +241,7 @@
   urcl::vector6d_t passthrough_trajectory_velocities_;
   urcl::vector6d_t passthrough_trajectory_accelerations_;
   double passthrough_trajectory_time_from_start_;
->>>>>>> ca5fb3e2
+
   // payload stuff
   urcl::vector3d_t payload_center_of_gravity_;
   double payload_mass_;
@@ -293,12 +286,9 @@
 
   urcl::RobotReceiveTimeout receive_timeout_ = urcl::RobotReceiveTimeout::millisec(20);
 
-<<<<<<< HEAD
   // Check if name is correct here
   const std::string FREEDRIVE_MODE = "freedrive_mode";
-=======
   const std::string PASSTHROUGH_GPIO = "trajectory_passthrough";
->>>>>>> ca5fb3e2
 };
 }  // namespace ur_robot_driver
 
