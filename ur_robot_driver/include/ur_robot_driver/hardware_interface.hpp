--- conflicted
+++ resolved
@@ -95,11 +95,8 @@
   STOP_FORCE_MODE,
   STOP_FREEDRIVE,
   STOP_TOOL_CONTACT,
-<<<<<<< HEAD
   STOP_MOTION_PRIMITIVES,
-=======
   STOP_TORQUE,
->>>>>>> 45496b89
 };
 
 // We define our own quaternion to use it as a buffer, since we need to pass pointers to the state
