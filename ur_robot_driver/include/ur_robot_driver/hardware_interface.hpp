// Copyright 2019 FZI Forschungszentrum Informatik
//
// Redistribution and use in source and binary forms, with or without
// modification, are permitted provided that the following conditions are met:
//
//    * Redistributions of source code must retain the above copyright
//      notice, this list of conditions and the following disclaimer.
//
//    * Redistributions in binary form must reproduce the above copyright
//      notice, this list of conditions and the following disclaimer in the
//      documentation and/or other materials provided with the distribution.
//
//    * Neither the name of the {copyright_holder} nor the names of its
//      contributors may be used to endorse or promote products derived from
//      this software without specific prior written permission.
//
// THIS SOFTWARE IS PROVIDED BY THE COPYRIGHT HOLDERS AND CONTRIBUTORS "AS IS"
// AND ANY EXPRESS OR IMPLIED WARRANTIES, INCLUDING, BUT NOT LIMITED TO, THE
// IMPLIED WARRANTIES OF MERCHANTABILITY AND FITNESS FOR A PARTICULAR PURPOSE
// ARE DISCLAIMED. IN NO EVENT SHALL THE COPYRIGHT HOLDER OR CONTRIBUTORS BE
// LIABLE FOR ANY DIRECT, INDIRECT, INCIDENTAL, SPECIAL, EXEMPLARY, OR
// CONSEQUENTIAL DAMAGES (INCLUDING, BUT NOT LIMITED TO, PROCUREMENT OF
// SUBSTITUTE GOODS OR SERVICES; LOSS OF USE, DATA, OR PROFITS; OR BUSINESS
// INTERRUPTION) HOWEVER CAUSED AND ON ANY THEORY OF LIABILITY, WHETHER IN
// CONTRACT, STRICT LIABILITY, OR TORT (INCLUDING NEGLIGENCE OR OTHERWISE)
// ARISING IN ANY WAY OUT OF THE USE OF THIS SOFTWARE, EVEN IF ADVISED OF THE
// POSSIBILITY OF SUCH DAMAGE.

//----------------------------------------------------------------------
/*!\file
 *
 * \author  Lovro Ivanov lovro.ivanov@gmail.com
 * \author  Andy Zelenak zelenak@picknik.ai
 * \author  Marvin Große Besselmann grosse@fzi.de
 * \date    2019-04-11
 *
 */
//----------------------------------------------------------------------
#ifndef UR_ROBOT_DRIVER__HARDWARE_INTERFACE_HPP_
#define UR_ROBOT_DRIVER__HARDWARE_INTERFACE_HPP_

// System
#include <memory>
#include <string>
#include <vector>
#include <limits>

// ros2_control hardware_interface
#include "hardware_interface/hardware_info.hpp"
#include "hardware_interface/system_interface.hpp"
#include "hardware_interface/types/hardware_interface_return_values.hpp"
#include "hardware_interface/visibility_control.h"

// UR stuff
#include "ur_client_library/ur/ur_driver.h"
#include "ur_client_library/ur/robot_receive_timeout.h"
#include "ur_robot_driver/dashboard_client_ros.hpp"
#include "ur_dashboard_msgs/msg/robot_mode.hpp"

// ROS
#include "rclcpp/macros.hpp"
#include "rclcpp_lifecycle/node_interfaces/lifecycle_node_interface.hpp"
#include "rclcpp_lifecycle/state.hpp"
#include "geometry_msgs/msg/transform_stamped.hpp"
#include "tf2_geometry_msgs/tf2_geometry_msgs.hpp"

namespace ur_robot_driver
{
enum class PausingState
{
  PAUSED,
  RUNNING,
  RAMPUP
};

enum StoppingInterface
{
  NONE,
  STOP_POSITION,
  STOP_VELOCITY,
<<<<<<< HEAD
  STOP_FORCE_MODE,
=======
  STOP_PASSTHROUGH
};

// We define our own quaternion to use it as a buffer, since we need to pass pointers to the state
// interfaces.
struct Quaternion
{
  Quaternion() : x(0), y(0), z(0), w(0)
  {
  }

  void set(const tf2::Quaternion& q)
  {
    x = q.x();
    y = q.y();
    z = q.z();
    w = q.w();
  }

  double x;
  double y;
  double z;
  double w;
>>>>>>> ca5fb3e2
};

/*!
 * \brief The HardwareInterface class handles the interface between the ROS system and the main
 * driver. It contains the read and write methods of the main control loop and registers various ROS
 * topics and services.
 */
class URPositionHardwareInterface : public hardware_interface::SystemInterface
{
public:
  RCLCPP_SHARED_PTR_DEFINITIONS(URPositionHardwareInterface);
  virtual ~URPositionHardwareInterface();

  hardware_interface::CallbackReturn on_init(const hardware_interface::HardwareInfo& system_info) final;

  std::vector<hardware_interface::StateInterface> export_state_interfaces() final;

  std::vector<hardware_interface::CommandInterface> export_command_interfaces() final;

  hardware_interface::CallbackReturn on_configure(const rclcpp_lifecycle::State& previous_state) final;
  hardware_interface::CallbackReturn on_activate(const rclcpp_lifecycle::State& previous_state) final;
  hardware_interface::CallbackReturn on_cleanup(const rclcpp_lifecycle::State& previous_state) final;

  hardware_interface::return_type read(const rclcpp::Time& time, const rclcpp::Duration& period) final;
  hardware_interface::return_type write(const rclcpp::Time& time, const rclcpp::Duration& period) final;

  hardware_interface::return_type prepare_command_mode_switch(const std::vector<std::string>& start_interfaces,
                                                              const std::vector<std::string>& stop_interfaces) final;

  hardware_interface::return_type perform_command_mode_switch(const std::vector<std::string>& start_interfaces,
                                                              const std::vector<std::string>& stop_interfaces) final;

  /*!
   * \brief Callback to handle a change in the current state of the URCaps program running on the
   * robot. Executed only on the state change.
   *
   * \param program_running True when the URCap program is running on the robot.
   */
  void handleRobotProgramState(bool program_running);

  static constexpr double NO_NEW_CMD_ = std::numeric_limits<double>::quiet_NaN();

  void asyncThread();

protected:
  template <typename T>
  void readData(const std::unique_ptr<urcl::rtde_interface::DataPackage>& data_pkg, const std::string& var_name,
                T& data);
  template <typename T, size_t N>
  void readBitsetData(const std::unique_ptr<urcl::rtde_interface::DataPackage>& data_pkg, const std::string& var_name,
                      std::bitset<N>& data);

  void initAsyncIO();
  void checkAsyncIO();
  void updateNonDoubleValues();
  void extractToolPose();
  void transformForceTorque();
<<<<<<< HEAD
  void start_force_mode();
  void stop_force_mode();
=======
  void check_passthrough_trajectory_controller();
  void trajectory_done_callback(urcl::control::TrajectoryResult result);
  bool has_accelerations(std::vector<std::array<double, 6>> accelerations);
  bool has_velocities(std::vector<std::array<double, 6>> velocities);
>>>>>>> ca5fb3e2

  urcl::vector6d_t urcl_position_commands_;
  urcl::vector6d_t urcl_position_commands_old_;
  urcl::vector6d_t urcl_velocity_commands_;
  urcl::vector6d_t urcl_joint_positions_;
  urcl::vector6d_t urcl_joint_velocities_;
  urcl::vector6d_t urcl_joint_efforts_;
  urcl::vector6d_t urcl_ft_sensor_measurements_;
  urcl::vector6d_t urcl_tcp_pose_;
  tf2::Quaternion tcp_rotation_quat_;
  Quaternion tcp_rotation_buffer;

  bool packet_read_;

  uint32_t runtime_state_;
  bool controllers_initialized_;

  std::bitset<18> actual_dig_out_bits_;
  std::bitset<18> actual_dig_in_bits_;
  std::array<double, 2> standard_analog_input_;
  std::array<double, 2> standard_analog_output_;
  std::bitset<4> analog_io_types_;
  uint32_t tool_mode_;
  std::bitset<2> tool_analog_input_types_;
  std::array<double, 2> tool_analog_input_;
  int32_t tool_output_voltage_;
  double tool_output_current_;
  double tool_temperature_;
  double speed_scaling_;
  double target_speed_fraction_;
  double speed_scaling_combined_;
  int32_t robot_mode_;
  int32_t safety_mode_;
  std::bitset<4> robot_status_bits_;
  std::bitset<11> safety_status_bits_;

  // transform stuff
  tf2::Vector3 tcp_force_;
  tf2::Vector3 tcp_torque_;

  // asynchronous commands
  std::array<double, 18> standard_dig_out_bits_cmd_;
  std::array<double, 2> standard_analog_output_cmd_;
  double analog_output_domain_cmd_;
  double tool_voltage_cmd_;
  double io_async_success_;
  double target_speed_fraction_cmd_;
  double scaling_async_success_;
  double resend_robot_program_cmd_;
  double resend_robot_program_async_success_;
  double zero_ftsensor_cmd_;
  double zero_ftsensor_async_success_;
  double hand_back_control_cmd_;
  double hand_back_control_async_success_;
  bool first_pass_;
  bool initialized_;
  double system_interface_initialized_;
  std::atomic_bool async_thread_shutdown_;
  double get_robot_software_version_major_;
  double get_robot_software_version_minor_;
  double get_robot_software_version_bugfix_;
  double get_robot_software_version_build_;

  // Passthrough trajectory controller interface values
  double passthrough_trajectory_transfer_state_;
  double passthrough_trajectory_abort_;
  bool passthrough_trajectory_controller_running_;
  urcl::vector6d_t passthrough_trajectory_positions_;
  urcl::vector6d_t passthrough_trajectory_velocities_;
  urcl::vector6d_t passthrough_trajectory_accelerations_;
  double passthrough_trajectory_time_from_start_;
  // payload stuff
  urcl::vector3d_t payload_center_of_gravity_;
  double payload_mass_;
  double payload_async_success_;

  // force mode parameters
  urcl::vector6d_t force_mode_task_frame_;
  urcl::vector6d_t force_mode_selection_vector_;
  urcl::vector6uint32_t force_mode_selection_vector_copy_;
  urcl::vector6d_t force_mode_wrench_;
  urcl::vector6d_t force_mode_limits_;
  double force_mode_type_;
  double force_mode_async_success_;
  double force_mode_disable_cmd_;
  double force_mode_damping_;
  double force_mode_gain_scaling_;

  // copy of non double values
  std::array<double, 18> actual_dig_out_bits_copy_;
  std::array<double, 18> actual_dig_in_bits_copy_;
  std::array<double, 4> analog_io_types_copy_;
  double tool_mode_copy_;
  std::array<double, 2> tool_analog_input_types_copy_;
  double tool_output_voltage_copy_;
  double robot_mode_copy_;
  double safety_mode_copy_;
  std::array<double, 4> robot_status_bits_copy_;
  std::array<double, 11> safety_status_bits_copy_;

  bool robot_program_running_;
  bool non_blocking_read_;
  double robot_program_running_copy_;

  /* Vectors used to store the trajectory received from the passthrough trajectory controller. The whole trajectory is
   * received before it is sent to the robot. */
  std::vector<std::array<double, 6>> trajectory_joint_positions_;
  std::vector<std::array<double, 6>> trajectory_joint_velocities_;
  std::vector<std::array<double, 6>> trajectory_joint_accelerations_;
  std::vector<double> trajectory_times_;

  PausingState pausing_state_;
  double pausing_ramp_up_increment_;

  // resources switching aux vars
  std::vector<uint> stop_modes_;
  std::vector<std::string> start_modes_;
  bool position_controller_running_;
  bool velocity_controller_running_;
  bool force_mode_controller_running_ = false;

  std::unique_ptr<urcl::UrDriver> ur_driver_;
  std::shared_ptr<std::thread> async_thread_;

  std::atomic_bool rtde_comm_has_been_started_ = false;

  urcl::RobotReceiveTimeout receive_timeout_ = urcl::RobotReceiveTimeout::millisec(20);

<<<<<<< HEAD
  const std::string FORCE_MODE_GPIO = "force_mode";
=======
  const std::string PASSTHROUGH_GPIO = "trajectory_passthrough";
>>>>>>> ca5fb3e2
};
}  // namespace ur_robot_driver

#endif  // UR_ROBOT_DRIVER__HARDWARE_INTERFACE_HPP_<|MERGE_RESOLUTION|>--- conflicted
+++ resolved
@@ -78,10 +78,8 @@
   NONE,
   STOP_POSITION,
   STOP_VELOCITY,
-<<<<<<< HEAD
-  STOP_FORCE_MODE,
-=======
-  STOP_PASSTHROUGH
+  STOP_PASSTHROUGH,
+  STOP_FORCE_MODE
 };
 
 // We define our own quaternion to use it as a buffer, since we need to pass pointers to the state
@@ -104,7 +102,6 @@
   double y;
   double z;
   double w;
->>>>>>> ca5fb3e2
 };
 
 /*!
@@ -162,15 +159,12 @@
   void updateNonDoubleValues();
   void extractToolPose();
   void transformForceTorque();
-<<<<<<< HEAD
   void start_force_mode();
   void stop_force_mode();
-=======
   void check_passthrough_trajectory_controller();
   void trajectory_done_callback(urcl::control::TrajectoryResult result);
   bool has_accelerations(std::vector<std::array<double, 6>> accelerations);
   bool has_velocities(std::vector<std::array<double, 6>> velocities);
->>>>>>> ca5fb3e2
 
   urcl::vector6d_t urcl_position_commands_;
   urcl::vector6d_t urcl_position_commands_old_;
@@ -286,8 +280,8 @@
   double pausing_ramp_up_increment_;
 
   // resources switching aux vars
-  std::vector<uint> stop_modes_;
-  std::vector<std::string> start_modes_;
+  std::vector<std::vector<uint>> stop_modes_;
+  std::vector<std::vector<std::string>> start_modes_;
   bool position_controller_running_;
   bool velocity_controller_running_;
   bool force_mode_controller_running_ = false;
@@ -299,11 +293,8 @@
 
   urcl::RobotReceiveTimeout receive_timeout_ = urcl::RobotReceiveTimeout::millisec(20);
 
-<<<<<<< HEAD
   const std::string FORCE_MODE_GPIO = "force_mode";
-=======
   const std::string PASSTHROUGH_GPIO = "trajectory_passthrough";
->>>>>>> ca5fb3e2
 };
 }  // namespace ur_robot_driver
 
