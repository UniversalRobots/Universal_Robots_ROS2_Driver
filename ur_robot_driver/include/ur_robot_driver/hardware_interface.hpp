--- conflicted
+++ resolved
@@ -191,15 +191,11 @@
   bool first_pass_;
   bool initialized_;
   double system_interface_initialized_;
-<<<<<<< HEAD
   std::atomic_bool async_thread_shutdown_;
-=======
-  bool async_thread_shutdown_;
   double get_robot_software_version_major_;
   double get_robot_software_version_minor_;
   double get_robot_software_version_bugfix_;
   double get_robot_software_version_build_;
->>>>>>> 961dedd4
 
   // payload stuff
   urcl::vector3d_t payload_center_of_gravity_;
