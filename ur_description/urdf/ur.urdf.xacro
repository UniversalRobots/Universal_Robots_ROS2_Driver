<?xml version="1.0"?>
<robot xmlns:xacro="http://wiki.ros.org/xacro" name="$(arg name)">
   <!-- robot name parameter -->
   <xacro:arg name="name" default="ur"/>
   <!-- import main macro -->
   <xacro:include filename="$(find ur_description)/urdf/ur_macro.xacro"/>

   <!-- parameters -->
   <xacro:arg name="prefix" default="" />
   <xacro:arg name="joint_limit_params" default=""/>
   <xacro:arg name="kinematics_params" default=""/>
   <xacro:arg name="physical_params" default=""/>
   <xacro:arg name="visual_params" default=""/>
   <xacro:arg name="transmission_hw_interface" default=""/>
   <xacro:arg name="safety_limits" default="false"/>
   <xacro:arg name="safety_pos_margin" default="0.15"/>
   <xacro:arg name="safety_k_position" default="20"/>
   <!-- ros2_control related parameters -->
   <xacro:arg name="use_fake_hardware" default="false" />
   <xacro:arg name="fake_sensor_commands" default="false" />
   <xacro:arg name="gazebo_sim" default="false" />
   <xacro:arg name="gazebo_controllers" default="$(find ur_bringup)/config/ur_controllers.yaml" />
   <xacro:arg name="headless_mode" default="false" />
   <!-- initial position for fake hardware -->
   <xacro:arg name="initial_positions_file" default="$(find ur_description)/config/initial_positions.yaml"/>

   <!-- convert to property to use substitution in function -->
   <xacro:property name="initial_positions_file" default="$(arg initial_positions_file)"/>
   
   <!-- create link fixed to the "world" -->
   <link name="world" />

   <!-- arm -->
   <xacro:ur_robot
     name="$(arg name)"
     prefix="$(arg prefix)"
     parent="world"
     joint_limits_parameters_file="$(arg joint_limit_params)"
     kinematics_parameters_file="$(arg kinematics_params)"
     physical_parameters_file="$(arg physical_params)"
     visual_parameters_file="$(arg visual_params)"
     transmission_hw_interface="$(arg transmission_hw_interface)"
     safety_limits="$(arg safety_limits)"
     safety_pos_margin="$(arg safety_pos_margin)"
     safety_k_position="$(arg safety_k_position)"
     use_fake_hardware="$(arg use_fake_hardware)"
     fake_sensor_commands="$(arg fake_sensor_commands)"
     gazebo_sim="$(arg gazebo_sim)"
     gazebo_controllers="$(arg gazebo_controllers)"
     headless_mode="$(arg headless_mode)"
<<<<<<< HEAD
     initial_positions="${load_yaml(initial_positions_file)}"
     ignition="$(arg ignition)" >
    <origin xyz="0 0 0" rpy="0 0 0" />          <!-- position robot in the world -->
   </xacro:ur_robot>

=======
     initial_positions="${load_yaml(initial_positions_file)}" />
>>>>>>> dfe03c90
</robot><|MERGE_RESOLUTION|>--- conflicted
+++ resolved
@@ -48,13 +48,8 @@
      gazebo_sim="$(arg gazebo_sim)"
      gazebo_controllers="$(arg gazebo_controllers)"
      headless_mode="$(arg headless_mode)"
-<<<<<<< HEAD
-     initial_positions="${load_yaml(initial_positions_file)}"
-     ignition="$(arg ignition)" >
+     initial_positions="${load_yaml(initial_positions_file)}" >
     <origin xyz="0 0 0" rpy="0 0 0" />          <!-- position robot in the world -->
    </xacro:ur_robot>
 
-=======
-     initial_positions="${load_yaml(initial_positions_file)}" />
->>>>>>> dfe03c90
 </robot>