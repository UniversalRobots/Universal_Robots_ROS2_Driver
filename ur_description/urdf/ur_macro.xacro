--- conflicted
+++ resolved
@@ -378,10 +378,6 @@
       <!-- default toolframe - X+ left, Y+ up, Z+ front -->
       <origin xyz="0 0 0" rpy="${pi/2.0} 0 ${pi/2.0}"/>
     </joint>
-<<<<<<< HEAD
-
-    </xacro:macro>
-=======
+
   </xacro:macro>
->>>>>>> dfe03c90
 </robot>