--- conflicted
+++ resolved
@@ -71,12 +71,7 @@
     gazebo_sim:=false
     gazebo_controllers:=MISSING_CONTROLLERS_YAML
     headless_mode:=false
-<<<<<<< HEAD
-    initial_positions:=${dict(shoulder_pan_joint=0.0,shoulder_lift_joint=-1.57,elbow_joint=0.0,wrist_1_joint=-1.57,wrist_2_joint=0.0,wrist_3_joint=0.0)}
-    ignition:=false">
-=======
     initial_positions:=${dict(shoulder_pan_joint=0.0,shoulder_lift_joint=-1.57,elbow_joint=0.0,wrist_1_joint=-1.57,wrist_2_joint=0.0,wrist_3_joint=0.0)}">
->>>>>>> dfe03c90
 
     <!-- Load configuration data from the provided .yaml files -->
     <xacro:read_model_data
@@ -380,21 +375,8 @@
     <joint name="${prefix}flange-tool0" type="fixed">
       <parent link="${prefix}flange"/>
       <child link="${prefix}tool0"/>
-<<<<<<< HEAD
       <!-- default toolframe - X+ left, Y+ up, Z+ front -->
       <origin xyz="0 0 0" rpy="${pi/2.0} 0 ${pi/2.0}"/>
     </joint>
-
-    <!-- Ignition Gazebo -->
-    <!-- TODO(destogl): propagate `prefix` here down in the document, otherwise no multi-robot simulation is possible. -->
-    <xacro:if value="${ignition}">
-      <!-- Include Ignition Gazebo Plugins -->
-      <xacro:include filename="ur_ignition_plugins.xacro" />
-    </xacro:if>
-
     </xacro:macro>
-=======
-    </joint>
-  </xacro:macro>
->>>>>>> dfe03c90
 </robot>